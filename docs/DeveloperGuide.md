---
layout: page
title: Developer Guide
---
* Table of Contents
{:toc}

--------------------------------------------------------------------------------------------------------------------

## **Acknowledgements**

* This project is based on the AddressBook-Level3 project created by the [SE-EDU initiative](https://se-education.org).
* This project utilises the [PrettyTime](https://www.ocpsoft.org/prettytime/nlp/) library.

--------------------------------------------------------------------------------------------------------------------

## **Setting up, getting started**

Refer to the guide [_Setting up and getting started_](SettingUp.md).

--------------------------------------------------------------------------------------------------------------------

## **Design**

<div markdown="span" class="alert alert-primary">

:bulb: **Tip:** The `.puml` files used to create diagrams in this document can be found in the [diagrams](https://github.com/AY2223S2-CS2103T-T14-1/tp/tree/master/docs/diagrams/) folder. Refer to the [_PlantUML Tutorial_ at se-edu/guides](https://se-education.org/guides/tutorials/plantUml.html) to learn how to create and edit diagrams.
</div>

### Architecture

<img src="images/ArchitectureDiagram.png" width="280" />

The ***Architecture Diagram*** given above explains the high-level design of the App.

Given below is a quick overview of main components and how they interact with each other.

**Main components of the architecture**

**`Main`** has two classes called [`Main`](https://github.com/AY2223S2-CS2103T-T14-1/tp/tree/master/src/main/java/arb/Main.java) and [`MainApp`](https://github.com/AY2223S2-CS2103T-T14-1/tp/tree/master/src/main/java/arb/MainApp.java). It is responsible for,
* At app launch: Initializes the components in the correct sequence, and connects them up with each other.
* At shut down: Shuts down the components and invokes cleanup methods where necessary.

[**`Commons`**](#common-classes) represents a collection of classes used by multiple other components.

The rest of the App consists of four components.

* [**`UI`**](#ui-component): The UI of the App.
* [**`Logic`**](#logic-component): The command executor.
* [**`Model`**](#model-component): Holds the data of the App in memory.
* [**`Storage`**](#storage-component): Reads data from, and writes data to, the hard disk.


**How the architecture components interact with each other**

The *Sequence Diagram* below shows how the components interact with each other for the scenario where the user issues the command `delete-client 1`.

<img src="images/ArchitectureSequenceDiagram.png" width="594" />

Each of the four main components (also shown in the diagram above),

* defines its *API* in an `interface` with the same name as the Component.
* implements its functionality using a concrete `{Component Name}Manager` class (which follows the corresponding API `interface` mentioned in the previous point).

For example, the `Logic` component defines its API in the `Logic.java` interface and implements its functionality using the `LogicManager.java` class which follows the `Logic` interface. Other components interact with a given component through its interface rather than the concrete class (reason: to prevent outside component's being coupled to the implementation of a component), as illustrated in the (partial) class diagram below.

<img src="images/ComponentManagers.png" width="300" />

The sections below give more details of each component.

### UI component

The **API** of this component is specified in [`Ui.java`](https://github.com/AY2223S2-CS2103T-T14-1/tp/tree/master/src/main/java/arb/ui/Ui.java)

![Structure of the UI Component](images/UiClassDiagram.png)

The UI consists of a `MainWindow` that is made up of parts e.g.`CommandBox`, `ResultDisplay`, `StatusBarFooter` etc. All these, including the `MainWindow`, inherit from the abstract `UiPart` class which captures the commonalities between classes that represent parts of the visible GUI.

The `UI` component uses the JavaFx UI framework. The layout of these UI parts are defined in matching `.fxml` files that are in the `src/main/resources/view` folder. For example, the layout of the [`MainWindow`](https://github.com/AY2223S2-CS2103T-T14-1/tp/tree/master/src/main/java/arb/ui/MainWindow.java) is specified in [`MainWindow.fxml`](https://github.com/AY2223S2-CS2103T-T14-1/tp/tree/master/src/main/resources/view/MainWindow.fxml)

The `UI` component,

* executes user commands using the `Logic` component.
* listens for changes to `Model` data so that the UI can be updated with the modified data.
* keeps a reference to the `Logic` component, because the `UI` relies on the `Logic` to execute commands.
* depends on some classes in the `Model` component, as it displays `Client`, `Project` and `TagMapping` objects residing in the `Model`.

### Logic component

**API** : [`Logic.java`](https://github.com/AY2223S2-CS2103T-T14-1/tp/tree/master/src/main/java/arb/logic/Logic.java)

Here's a (partial) class diagram of the `Logic` component:

<img src="images/LogicClassDiagram.png" width="550"/>

How the `Logic` component works:
1. When `Logic` is called upon to execute a command, it uses the `AddressBookParser` class to parse the user command.
1. This results in a `Command` object (more precisely, an object of one of its subclasses e.g., `AddCommand`) which is executed by the `LogicManager`.
1. The command can communicate with the `Model` when it is executed (e.g. to add a client).
1. The result of the command execution is encapsulated as a `CommandResult` object which is returned back from `Logic`.

The Sequence Diagram below illustrates the interactions within the `Logic` component for the `execute("delete-client 1")` API call.

![Interactions Inside the Logic Component for the `delete-client 1` Command](images/DeleteSequenceDiagram.png)

<div markdown="span" class="alert alert-info">:information_source: **Note:** The lifeline for `DeleteClientCommandParser` should end at the destroy marker (X) but due to a limitation of PlantUML, the lifeline reaches the end of diagram.
</div>

Here are the other classes in `Logic` (omitted from the class diagram above) that are used for parsing a user command:

<img src="images/ParserClasses.png" width="600"/>

How the parsing works:
* When called upon to parse an user input, the `AddressBookParser` class creates an `XYZCommandParser` (`XYZ` is a placeholder for the specific command name e.g., `AddClientCommandParser`) which uses the other classes shown above to parse the user command and create a `XYZCommand` object (e.g., `AddClientCommand`) which the `AddressBookParser` returns back as a `Command` object.
* All `XYZCommandParser` classes (e.g., `AddClientCommandParser`, `DeleteClientCommandParser`, ...) inherit from the `Parser` interface so that they can be treated similarly where possible e.g, during testing.

### Model component
**API** : [`Model.java`](https://github.com/AY2223S2-CS2103T-T14-1/tp/tree/master/src/main/java/arb/model/Model.java)

<img src="images/ModelClassDiagram.png" width="450" />

The `Client` object stores a few pieces of data as separate objects, some of which are optional, as shown in the diagram below. (These details were omitted from the model class diagram.)
<img src="images/ClientClassDiagram.png" width="450" />

The `Project` object stores a few pieces of data as separate objects, some of which are optional, as shown in the diagram below. (These details were omitted from the model class diagram.)
<img src="images/ProjectClassDiagram.png" width="450" />

The `TagMapping` objects stores a `Tag` object and how many `Client` and `Project` objects it belongs to, as shown in the diagram below. (These details were omitted from the model class diagram.)<br>
<img src="images/TagMappingClassDiagram.png" width="120" height="150" />

The `Model` component,

* stores the address book data: all `Client` objects (which are contained in a `UniqueClientList` object), all `Project` objects (which are contained in a `UniqueProjectList` object), and all `TagMapping` objects (which are contained in a `UniqueTagMappingList` object).
* stores the currently 'selected' `Client` objects (e.g., results of a search query) as a separate _filtered_ list, and stores the currently 'sorted' `Client` objects (e.g., results of a sort query) as a separate _sorted_ list. Both lists are exposed to outsiders as an unmodifiable `ObservableList<Client>` that can be 'observed' e.g. the UI can be bound to this list so that the UI automatically updates when the data in the list change.
* stores the currently 'selected' `Project` objects (e.g., results of a search query) as a separate _filtered_ list, and stores the currently 'sorted' `Project` objects (e.g., results of a sort query) as a separate _sorted_ list. Both lists are exposed to outsiders as an unmodifiable `ObservableList<Project>` that can be 'observed' e.g. the UI can be bound to this list so that the UI automatically updates when the data in the list change.
* stores a `UserPref` object that represents the user’s preferences. This is exposed to the outside as a `ReadOnlyUserPref` objects.
* does not depend on any of the other three components (as the `Model` represents data entities of the domain, they should make sense on their own without depending on other components)

### Storage component

**API** : [`Storage.java`](https://github.com/AY2223S2-CS2103T-T14-1/tp/tree/master/src/main/java/arb/storage/Storage.java)

<img src="images/StorageClassDiagram.png" width="600" />

The `Storage` component,
* can save both address book data and user preference data in json format, and read them back into corresponding objects.
* inherits from both `AddressBookStorage` and `UserPrefStorage`, which means it can be treated as either one (if only the functionality of only one is needed).
* depends on some classes in the `Model` component (because the `Storage` component's job is to save/retrieve objects that belong to the `Model`)

### Common classes

Classes used by multiple components are in the `arb.commons` package.

--------------------------------------------------------------------------------------------------------------------

## **Implementation**

This section describes some noteworthy details on how certain features are implemented.

### Projects

#### Implementation
There is a new type of data that can be stored in the application: Projects. These are implemented as a model class, similar to `Client`. They contain information about the project's `Title`, `Status`, `Deadline` (optional), and `Price`(optional), each of which are implemented as separate classes.

A new project can be created using the `add-project`/`ap` command by providing necessary and, optionally, optional details of the project. The project can also be edited for any fields, which will create a new project with the updated details to replace the current one. This also means that project details are guaranteed to be immutable.

Each of the project detail classes have their own validation check that is run upon construction of the object, which is done in the parser (specifically, the `arb.logic.parser.project.AddProjectCommandParser`).

### Sorting

Users have the option to sort visible clients and projects.

#### Implementation
This is facilitated by [JavaFX's `SortedList`](https://docs.oracle.com/javase/8/javafx/api/javafx/collections/transformation/SortedList.html), which sorts its contents based on the supplied `Comparator`. As mentioned in the [model](#model-component) section of the architecture overview, the sorted list is exposed to the UI in the form of an unmodifiable `ObservableList`, such that any updates to the sorted list is propagated to the UI.

There are a set of Comparators defined inside the `ModelManager` class, that are supplied to the sorted list depending on how the user wants to sort clients or projects. Example Comparators include comparing names of `Client` objects.

Whenever the user executes a sort command, the model updates the sorted list with the corresponding `Comparator`. The below diagram shows what occurs when a user executes a `sort-client` command, which sorts the client list by name.

<img src="images/SortingSequenceDiagram.png" width="600" />

As the contents of the sorted list is the already filtered list, executing sorting will only sort clients/projects that are currently visible. Clients/projects that are hidden due to a previous `find command` will remain hidden.

#### Alternatives
An alternative would be for sorting to sort all clients/projects instead of only those that are visible, causing sorting commands to show all clients/projects but sorted. We did not go with this implementation as we wanted users to be able to combine the effects of filtering and sorting for better data organisation.

### Linking Projects to Clients

Users have the ability to link projects to clients.

#### Implementation

When parsing the command to add or edit a project, the parser checks for the existence of client name keywords in the command. If it does, then ArB displays a client list filtered with the provided client name keywords, sets the project to be linked and enters link mode, as shown in the sequence diagram below.

<img src="images/LinkingParsingSequenceDiagram.png" width="400" />

In link mode, the user can input an index to link the added/edited project to the specified client, as shown in the sequence diagram below. ArB will then exit link mode and return to normal operations.

<img src="images/LinkingIndexParsingSequenceDiagram.png" width="400" />

Internally, a project can be linked to one client while a client can have multiple linked projects. A client's linked projects are stored in a `UniqueProjectList` object that each `Client` object has. This implementation is shown in the class diagram below.

<img src="images/LinkedClassDiagram.png" width="200" />

For example, the below is an object diagram representing the situation where we have two projects `P1` and `P2` that are both linked to the same `Client` object.

<img src="images/ExampleLinkedObjectDiagram.png" width="200" />

#### Future improvements
Currently, projects are only allowed to be linked to a single client. This was done to avoid introducing too much complexity such that it was feasible to complete this feature before the deadline.

In future, projects could be linked to multiple clients. This could be implemented by storing a list of `Client` objects, perhaps using a `UniqueClientList`. The below class diagram showcases this  implementation.

<img src="images/LinkingAlternateClassDiagram.png" width="300" />

### Better filtering

Users now have the ability to find clients and projects using a greater number of parameters, such as tags and deadlines.

#### Implementation

### Done Status

#### Implementation

The displaying of the "DONE" status is facilitated by the `markAsDone()`
method in the Project class.

The Done status is highlighted in the UI when the project is done.
The ProjectCard class has been updated to run the aforementioned `markAsDone()`
method for any project before setting its status to OVERDUE, DONE, or NOT DONE.

### Not Done Status

#### Implementation

The displaying of the "NOT DONE" status is facilitated by the `markAsUndone()`
method in the Project class.

The Not Done status is highlighted in the UI when the project is not done and not overdue.
The ProjectCard class has been updated to run the aforementioned `markAsUndone()`
method for any project before setting its status to OVERDUE, DONE, or NOT DONE.

### Overdue Status

#### Implementation
The displaying of the "OVERDUE" status is facilitated by the isOverdue method
in the Project class. The isOverdue method returns a boolean after using the
compareTo method in the Deadline class which checks the current date
against the deadline date of the project, i.e. check if a project's deadline
is past the current date.

The Overdue status is highlighted in the UI when any project is past its deadline.
The ProjectCard class has been updated to run the aforementioned isOverdue
method for any project before setting its status to OVERDUE, DONE, or NOT DONE.
The OVERDUE status is shown for existing projects in the list that are overdue, and
if a user adds a project with a deadline with a data that has already past.

<<<<<<< HEAD
=======
### Marking projects

Users have the ability to mark a certain project as DONE.

#### Implementation


### Unmarking projects

Users have the ability to mark a certain project as NOT DONE/OVERDUE.

#### Implementation

### Listing Clients

Users have the ability to list all their clients.

#### Implementation


### Listing Projects

Users have the ability to list all their projects. A summary of how many overdue, done, and not done projects is also displayed.

#### Implementation


>>>>>>> 3eafdc84
--------------------------------------------------------------------------------------------------------------------

## **Documentation, logging, testing, configuration, dev-ops**

* [Documentation guide](Documentation.md)
* [Testing guide](Testing.md)
* [Logging guide](Logging.md)
* [Configuration guide](Configuration.md)
* [DevOps guide](DevOps.md)

--------------------------------------------------------------------------------------------------------------------

## **Appendix: Requirements**

### Product scope

**Target user profile**:

* has a need to manage a significant number of commision clients
* has a need to manage a significant number of projects
* prefer desktop apps over other types
* can type fast
* prefers typing to mouse interactions
* is reasonably comfortable using CLI apps

**Value proposition**: manage clients and ongoing projects faster than a typical mouse/GUI driven app


### User stories

Priorities: High (must have) - `* * *`, Medium (nice to have) - `* *`, Low (unlikely to have) - `*`

| Priority | As a …​                                    | I want to …​                     | So that I can…​                                                        |
| -------- | ------------------------------------------ | ------------------------------ | ---------------------------------------------------------------------- |
| `* *` | artist with many ongoing commissioned projects to keep track of | view my current commissioned projects in order of deadline recency | not miss any deadlines |
| `*` | artist inexperienced in command line commands | use commands that are closer to natural language | better understand and more effectively use commands |
| `* * *` | artist | add a deadline to a project | record when a project needs to be done |
| `*` | artist working with commissions | import a list of clients from a CSV file | use an editable format |
| `* *` | first-time user of the application | view a guide on how to use the app | learn how to use the app |
| `*` | artist who wants to increase my earnings | add a large number of commissioned projects at any time | increase my income |
| `*` | expert in using the application | setup shortcuts for commands I often use | execute them quickly |
| `* *` | artist who does not want to be overwhelmed by too many ongoing commission projects | quickly see how many ongoing projects I have | deliver for my clients |
| `* *` | artist | tag clients in the list | filter by the tags if necessary |
| `* *` | artist | tag projects in the list | filter by the tags if necessary |
| `*` | inexperienced user | undo commands | remedy mistakes |
| `* *` | first-time user of the application | see sample data in the application | understand what the application can do |
| `* * *` | artist | add clients to the application | keep track of all of my clients |
| `* * *` | artist | remove clients from my list | keep the list accurate |
| `* *` | artist | edit client info | keep client info up to date in case of changes |
| `* *` | artist | edit project info | keep project info up to date in case of changes |
| `* *` | artist who wants to know which of my ongoing projects are most lucrative | quickly sort my ongoing projects based on commission size | prioritize higher commissioned projects |
| `* *` | artist | add to a project how much money it will make me | know the profit of my projects |
| `* *` | artist | search for clients using keywords | find specific clients quickly |
| `* *` | artist ready to start using the application | purge any sample data on the application | start entering my own data onto the application |
| `*` | artist | quickly see how many times a specific client has commissioned me for a project before | know if clients are returning |
| `* *` | artist | see how much profit a client has made me so far | know which client is making me the most profit |
| `* *` | artist | sort clients by how much profit they have made me so far | know which clients are making me the most profit |
| `* *` | artist | sort clients by the number of times they have commissioned me before | know if a given client and I have a long-standing relationship |
| `* * *`| artist | add contact info to clients | know how to reach them if needed |
| `*` | artist | blacklist certain clients | know who to avoid |
| `* *` | artist | link projects to clients | know what projects are for what clients |
| `* *` | artist | get asked if I am sure I want to delete an ongoing project | be prevented from accidentally deleting an ongoing project |
| `* * *`| artist | mark a certain project as done | know it is no longer ongoing |
| `*` | user | easily generate text to share client information | send it to someone else if required |
| `* * *` | artist | unmark a project as done | ensure my list is accurate in case I accidentally marked a project as done |
| `*` | artist | add dates in different formats without being asked to give it in a certain format | not have to memorize providing dates in a certain format |
| `* *`| artist | see all projects due within a specific time period | know what is due at different times and plan my work |
| `*` | artist | have the application convert different time zones to my local one and state which country the client is from | add times for clients from various countries and not have to do the conversion myself |
| `* *` | artist | see all tags I have used | know what tags to use to find clients/projects |
| `*` | experienced user | directly edit the data file | change stored information without having to open the app |
| `* *` | artist | find specific clients | see their information |
| `* *`| artist | find specific projects | see their information |
| `* *` | artist | search for projects using keywords | find specific projects quickly |
| `* *` | busy artist | see what projects are due in a certain timeframe | better plan my schedule |

### Use cases

(For all use cases below, the **System** is the `ArB` and the **Actor** is the `user`, unless specified otherwise)

**Use case: Delete a person**

**MSS**

1.  User requests to list persons
2.  AddressBook shows a list of persons
3.  User requests to delete a specific person in the list
4.  AddressBook deletes the person

    Use case ends.

**Extensions**

* 2a. The list is empty.

  Use case ends.

* 3a. The given index is invalid.

    * 3a1. AddressBook shows an error message.

      Use case resumes at step 2.

**Use case: Delete Project**

**MSS**:
1. User enters command for deleting project of certain client.
2. ArB deletes project for client.

    Use case ends.

**Extension**:
1a. User wants to remove a project of a client that is not found in the list.

2a1. ARB tells user that the project of the client does not exist.

Use case ends.


**Use case: Edit Project**

**MSS**:
1. User enters command to editing project, including project ID and details to edit
2. ArB edits project to use new details
3. Use case ends.

**Extension**:

1a. ArB detects that the command is inaccurate/incomplete

1a1. ArB tells user that the command is incorrect and displays the correct format

Use case ends.

1b. ArB detects that the project does not exist

1b1. ArB tells user that the project does not exist

Use case ends.

**Use case: Find Project**

**MSS**:
1. User enters command to find projects, including parameters such as name, deadline, tags or linked clients.
2. ArB lists all projects that match the provided parameters.<br>
   Use case ends.

**Extension**:

* 1a. ArB detects that none of the parameters provided are valid.
  * 1a1. ArB informs user that no valid parameters were provided.<br>
  Use case ends.

**Use case: Find Client**

**MSS**:
1. User enters command to find clients, including parameters such as name or tags.
2. ArB lists all clients that match the provided parameters.<br>
   Use case ends.

**Extension**:
* 1a. ArB detects that none of the parameters provided are valid.
  * 1a1. ArB informs user that no valid parameters were provided.<br>
  Use case ends.

**Use case: Link Project To Client**

**MSS**:
1. User indicates that they want to link a specific project to a client, providing ArB with client name keywords.
2. ArB lists all clients that match the provided client name keywords.
3. User selects the client they want to link the project to.
4. ArB links the project to the selected client.<br>
   Use case ends.

**Extension**:
* 3a. User chooses to cancel the linking.<br>
  Use case ends.
* 3b. User makes an invalid selection.
  * 3b1. ArB shows an error message.<br>
    Use case resumes at step 3.

### Non-Functional Requirements

1.  Should work on any _mainstream OS_ as long as it has Java `11` or above installed.
2.  Should be able to hold up to 1000 persons without a noticeable sluggishness in performance for typical usage.
3.  A user with above average typing speed for regular English text (i.e. not code, not system admin commands) should be able to accomplish most of the tasks faster using commands than using the mouse.
4. The final product should be a result of evolving/enhancing/morphing the given code base.
5. The product should be targeting users who can type fast and prefer typing over other means of input.
6. The product should be for a single user i.e. (not a multi-user product).
7. The product needs to be developed in a breadth-first incremental manner over the project duration.
8. The data should be stored locally and should be in a human-editable text file.
9. Do not use a DBMS to store data.
10. The software should follow the Object-oriented paradigm primarily
11. The software should work on the Windows, Linux, and OS-X platforms.
12. The software should work on a computer that has version 11 of Java
13. The software should work without requiring an installer.
14. The software should not depend on your own remote server.
15. The use of third-party frameworks/libraries/services is allowed but only if they are free, open-source (this doesn't apply to services), have permissive license terms, do not require any installation by the user of your software and do not violate other constraints.
16. The GUI should work well (i.e., should not cause any resolution-related inconveniences to the user) for standard screen resolutions 1920x1080 and higher, and for screen scales 100% and 125%
17. GUI should be usable (i.e., all functions can be used even if the user experience is not optimal) for resolutions 1280x720 and higher, and for screen scales 150%.
18. Everything needs to be packaged into a single JAR file.
19. The file sizes of the product should be reasonable and not exceed the limit of 100MB
20. The DG and UG should be PDF-friendly. Don't use expandable panels, embedded videos, animated GIFs etc.
22. The product should be testable


### Glossary

* **Mainstream OS**: Windows, Linux, Unix, OS-X
* **Private contact detail**: A contact detail that is not meant to be shared with others
* **Clients**: A person who has commissioned the user
* **Project**: A piece of (art)work to be completed
* **Contact info**: Email, Phone Number
* **Project status**: How close to completion a project is

--------------------------------------------------------------------------------------------------------------------

## **Appendix: Instructions for manual testing**

Given below are instructions to test the app manually.

<div markdown="span" class="alert alert-info">:information_source: **Note:** These instructions only provide a starting point for testers to work on;
testers are expected to do more *exploratory* testing.

</div>

### Launch and shutdown

1. Initial launch

   1. [Download the jar file](https://github.com/AY2223S2-CS2103T-T14-1/tp/releases) and copy into an empty folder.

   1. Double-click the jar file.<br>
      Expected: Shows the GUI with a set of sample clients and projects. The window size may not be optimum.

1. Saving window preferences

   1. Resize the window to an optimum size. Move the window to a different location. Close the window.

   1. Re-launch the app by double-clicking the jar file.<br>
       Expected: The most recent window size and location is retained.

1. Saving data

   1. Delete a client from the client list. Close the window.

   1. Re-launch the app by double-clicking the jar file.<br>
      Expected: The client should remain deleted. 

### Listing all clients

1. Listing all clients while some clients are hidden

   1. Filter the client list using the `find-client` command such that only some clients are visible.

   1. Enter the command: `list-client`<br>
      Expected: All clients shown. Success message shown.

1. Listing all clients while viewing another list

   1. Show a list other than the client list using either the `list-project` or `list-tag` commands.

   1. Enter the command: `list-client`<br>
      Expected: All clients shown. Success message shown.

### Listing all projects

1. Listing all projects while some projects are hidden

   1. Filter the project list using the `find-project` command such that only some projects are visible.

   1. Enter the command: `list-project`<br>
      Expected: All projects shown. Success message shown.

1. Listing all projects while viewing another list

   1. Show a list other than the project list using either the `list-client` or `list-tag` commands.

   1. Enter the command: `list-project`<br>
      Expected: All projects shown. Success message shown.

### Listing all tags

1. Listing all tags while viewing another list

   1. Show a list other than the tag list using either the `list-client` or `list-project` commands.

   1. Enter the command: `list-tag`<br>
      Expected: All tags shown. Success message shown.

### Adding a client

1. Specifying all details

   1. Enter the command: `add-client name/John Doe phone/12345678 email/john@example.com tag/friends`<br>
      Expected: A client with the specified details added. Details of added client shown in status message.

1. Specifying only compulsory details

   1. Enter the command: `add-client name/David Leong`<br>
      Expected: Same as previous.

1. Adding a duplicate client

   1. Add a client by the name `John Doe` to the client list.

   1. Enter the command: `add-client name/John Doe`<br>
      Expected: Client is not added. Error message shown.

### Adding a project

1. Specifying all details

   1. Enter the command: `add-project name/Oil Painting deadline/tomorrow price/500 tag/friends`<br>
      Expected: A project with the specified details added. Details of added project shown in status message.

1. Specifying only compulsory details

   1. Enter the command: `add-project name/Sky Painting`<br>
      Expected: Same as previous.

1. Adding a duplicate project

   1. Add a project by the name `Oil Painting` to the project list.

   1. Enter the command: `add-project name/Oil Painting`<br>
      Expected: Project is not added. Error message shown.

1. Linking added project to client

   1. Prerequisites: Add a client by the name `Alice Leong` to the client list. Enter the command: `add-project name/Self Portrait client/alice`<br>
      Expected: Details of added project shown in status message. Filtered client list shown.

   1. Test case: `1`<br>
      Expected: Success message shown. Added project linked to first client in filtered client list.

   1. Test case: `0`<br>
      Expected: Cancel message shown. Added project not linked to any client.

   1. Test case: `x` where x is larger than the length of the filtered client list<br>
      Expected: Error message shown.

### Editing a client

1. Editing a client while all clients are being shown

   1. Prerequisites: List all clients using the `list-client` command. There should be multiple clients in the list.

   1. Test case: `edit-client 1 name/John Doe phone/12345678 email/john@example.com tag/friends`<br>
      Expected: First client's details are edited. Details of edited client shown in status message.

   1. Test case: `edit-client 0 name/John Doe`<br>
      Expected: No client is edited. Error details shown in the status message. 

   1. Other incorrect edit commands to try: `edit-client`, `edit-client x name/John`, `...` (where x is larger than the list size)<br>
      Expected: Similar to previous.

1. Editing a client while only some clients are shown

   1. Prerequisites: Filter the client list using the `find-client` command such that only some clients are visible.

   1. Test case: `edit-client 1 name/John Doe phone/12345678 email/john@example.com tag/friends`<br>
      Expected: First client's details are edited. Details of edited client shown in status message.

   1. Test case: `edit-client 0 name/John Doe`<br>
      Expected: No client is edited. Error details shown in the status message.

   1. Test case: `edit-client x name/John` where x is smaller than the entire client list size but is larger than the visible list size<br>
      Expected: Similar to previous.

   1. Other incorrect edit commands to try: `edit-client`<br>
      Expected: Similar to previous.

1. Editing a client while the client list is not being shown

   1. Prerequisites: Show a list other than the client list using either the `list-project` or `list-tag` commands. There should be multiple clients in the client list.

   1. Test case: `edit-client 1 name/John`<br>
      Expected: No client is edited. Error details shown in the status message.

### Editing a project

1. Editing a project while all projects are being shown

   1. Prerequisites: List all projects using the `list-project` command. There should be multiple projects in the list.

   1. Test case: `edit-project 1 name/Sky Painting deadline/next week price/50 tag/friends`<br>
      Expected: First project's details are edited. Details of edited project shown in status message.

   1. Test case: `edit-project 0 name/Sky Painting`<br>
      Expected: No project is edited. Error details shown in the status message. 

   1. Other incorrect edit commands to try: `edit-project`, `edit-project x name/Sky Painting`, `...` (where x is larger than the list size)<br>
      Expected: Similar to previous.

1. Editing a project while only some projects are shown

   1. Prerequisites: Filter the project list using the `find-project` command such that only some projects are visible.

   1. Test case: `edit-project 1 name/Sky Painting deadline/next week price/50 tag/friends`<br>
      Expected: First project's details are edited. Details of edited project shown in status message.

   1. Test case: `edit-project 0 name/Sky Painting`<br>
      Expected: No project is edited. Error details shown in the status message.

   1. Test case: `edit-project x name/Sky Painting` where x is smaller than the entire project list size but is larger than the visible list size<br>
      Expected: Similar to previous.

   1. Other incorrect edit commands to try: `edit-project`<br>
      Expected: Similar to previous.

1. Editing a project while the project list is not being shown

   1. Prerequisites: Show a list other than the project list using either the `list-client` or `list-tag` commands. There should be multiple projects in the project list.

   1. Test case: `edit-project 1 name/Sky Painting`<br>
      Expected: No project is edited. Error details shown in the status message.

1. Linking edited project to client

   1. Prerequisites: Add a client by the name `Alice Leong` to the client list. Display the project list with `list-project`. Enter the command: `edit-project 1 client/alice`<br>
      Expected: Details of edited project shown in status message. Filtered client list shown.

   1. Test case: `1`<br>
      Expected: Success message shown. Edited project linked to first client in filtered client list.

   1. Test case: `0`<br>
      Expected: Cancel message shown. Edited project not linked to any client.

   1. Test case: `x` where x is larger than the length of the filtered client list<br>
      Expected: Error message shown.

### Deleting a client

1. Deleting a client while all clients are being shown

   1. Prerequisites: List all clients using the `list-client` command. There should be multiple clients in the list.

   1. Test case: `delete-client 1`<br>
      Expected: First client is deleted from the client list. Details of the deleted client shown in the status message.

   1. Test case: `delete-client 0`<br>
      Expected: No client is deleted. Error details shown in the status message.

   1. Other incorrect delete commands to try: `delete-client`, `delete-client x`, `...` (where x is larger than the list size)<br>
      Expected: Similar to previous.

1. Deleting a client while only some clients are shown

   1. Prerequisites: Filter the client list using the `find-client` command such that only some clients are visible.

   1. Test case: `delete-client 1`<br>
      Expected: First client is deleted from the client list. Details of the deleted client shown in the status message.

   1. Test case: `delete-client 0`<br>
      Expected: No client is deleted. Error details shown in the status message.

   1. Test case: `delete-client x` where x is smaller than the entire client list size but is larger than the visible list size<br>
      Expected: Similar to previous.

   1. Other incorrect delete commands to try: `delete-client`<br>
      Expected: Similar to previous.

1. Deleting a client while the client list is not being shown

   1. Prerequisites: Show a list other than the client list using either the `list-project` or `list-tag` commands. There should be multiple clients in the client list.

   1. Test case: `delete-client 1`<br>
      Expected: No client is deleted. Error details shown in the status message. Status bar remains the same.

### Deleting a project

1. Deleting a project while all projects are being shown

   1. Prerequisites: List all projects using the `list-project` command. There should be multiple projects in the list.

   1. Test case: `delete-project 1`<br>
      Expected: First project is deleted from the project list. Details of the deleted project shown in the status message. Timestamp in the status bar is updated.

   1. Test case: `delete-project 0`<br>
      Expected: No project is deleted. Error details shown in the status message. Status bar remains the same.

   1. Other incorrect delete commands to try: `delete-project`, `delete-project x`, `...` (where x is larger than the list size)<br>
      Expected: Similar to previous.

1. Deleting a project while only some projects are shown

   1. Prerequisites: Filter the project list using the `find-project` command such that only some projects are visible.

   1. Test case: `delete-project 1`<br>
      Expected: First project is deleted from the project list. Details of the deleted project shown in the status message. Timestamp in the status bar is updated.

   1. Test case: `delete-project 0`<br>
      Expected: No project is deleted. Error details shown in the status message. Status bar remains the same.

   1. Test case: `delete-project x` where x is smaller than the entire project list size but is larger than the visible list size<br>
      Expected: Similar to previous.

   1. Other incorrect delete commands to try: `delete-project`<br>
      Expected: Similar to previous.

1. Deleting a project while the project list is not being shown

   1. Prerequisites: Show a list other than the project list using either the `list-client` or `list-tag` commands. There should be multiple projects in the project list.

   1. Test case: `delete-project 1`<br>
      Expected: No project is deleted. Error details shown in the status message. Status bar remains the same.

### Finding clients

1. Finding clients

   1. Prerequisites: Add a client by the name of `Alice Lim` to the client list.

   1. Test case: `find-client name/Alice`<br>
      Expected: Client list with one client is shown. Status message states that one client was found.
   
   1. Test case: `find-client`<br>
      Expected: Error message is shown.

### Finding projects

1. Finding projects

   1. Prerequisites: Add a project by the name of `Self Portrait` to the project list.

   1. Test case: `find-project name/self`<br>
      Expected: Project list with one project is shown. Status message states that one project was found.
   
   1. Test case: `find-project`<br>
      Expected: Error message is shown.

### Sorting clients

1. Sorting clients when entire client list is shown

   1. Prerequisites: Client list should have multiple clients.

   1. Test case: `sort-client`<br>
      Expected: Client list is sorted by name. Status message states that client list was sorted.

1. Sorting clients when some clients are hidden

   1. Prerequisites: Filter the client list with the `find-client` command. Client list should have multiple clients.

   1. Test case: `sort-client`<br>
      Expected: Visible clients are sorted by name. Status message states that client list was sorted.

### Sorting projects

1. Sorting projects when entire project list is shown

   1. Prerequisites: Project list should have multiple projects.

   1. Test case: `sort-project option/name`<br>
      Expected: Project list is sorted by name. Status message states that project list was sorted.

1. Sorting projects when some projects are hidden

   1. Prerequisites: Filter the project list with the `find-project` command. Project list should have multiple projects.

   1. Test case: `sort-project option/name`<br>
      Expected: Visible projects are sorted by name. Status message states that project list was sorted.

### Editing the data file

1. Dealing with missing/corrupted data files

   1. Test case: delete the data file<br>
      Delete the JSON file in the `data` folder that is found in the same folder the jar file before launching the app.<br>
      Expected: Status message should state that a data file could not be found. The app should be filled with sample data.
   
   1. Test case: corrupt the data file<br>
      Open the JSON file and delete the `name` attribute of a client before launching the app.<br>
      Expected: Status message should state that the data file was not in the correct format. The app should start with no data.

1. Correctly editing the data file

   1. Test case: Change the name attribute of a client to another valid value such as `David` before launching the app<br>
      Expected: Status message should state that the data file was found, and the app should reflect the edited data.

   1. Other edits to try: Editing other attributes such as phone number<br>
      Expected: Similar to previous.
      
--------------------------------------------------------------------------------------------------------------------

## **Appendix: Effort**

### Difficulty Level

### Challenges Faced

### Effort Required

### Achievements

--------------------------------------------------------------------------------------------------------------------

## **Appendix: Planned Enhancements**

1. {_some feature flaw and how we plan to fix it in future_}<|MERGE_RESOLUTION|>--- conflicted
+++ resolved
@@ -256,8 +256,6 @@
 The OVERDUE status is shown for existing projects in the list that are overdue, and
 if a user adds a project with a deadline with a data that has already past.
 
-<<<<<<< HEAD
-=======
 ### Marking projects
 
 Users have the ability to mark a certain project as DONE.
@@ -285,7 +283,6 @@
 #### Implementation
 
 
->>>>>>> 3eafdc84
 --------------------------------------------------------------------------------------------------------------------
 
 ## **Documentation, logging, testing, configuration, dev-ops**
