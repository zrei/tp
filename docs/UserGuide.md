---
layout: page
title: User Guide
---

Artistic Addressbook (ArB) is a **desktop app for artists, meant to help with efficiently managing clients and project information**. It is optimized for use via keyboard commands that you can enter quickly and easily while displaying your data in an appealing and well-organised visual format so you can always find what you need. If you can type fast, ArB can get your client and project management tasks done faster than other applications that only use the mouse.

## **Table of Contents**
{:toc}
* [Quick Start](#quick-start)
* [Detailed Setup Guide](#detailed-setup)
* [Command Summary](#command-summary)
* [Command Syntax](#syntax)
* [Prefixes](#prefixes)
* [Features](#features)
  * [Client Commands](#client-commands)
  * [Project Commands](#project-commands)
  * [Tag Commands](#tag-commands)
  * [General Commands](#general-commands)
* [FAQ](#faq)

--------------------------------------------------------------------------------------------------------------------

## **Quick start**

1. Ensure you have [Java `11`](https://www.oracle.com/sg/java/technologies/javase/jdk11-archive-downloads.html) or above installed in your Computer.

1. Download the latest `arb.jar` from [here](https://github.com/AY2223S2-CS2103T-T14-1/tp/releases).

1. Copy the file into a new folder. For example, you can create a new folder in your desktop folder called `ArB` and place the file there.

1. Open a command terminal ([Windows](https://www.howtogeek.com/235101/10-ways-to-open-the-command-prompt-in-windows-10/), [Mac](https://support.apple.com/en-sg/guide/terminal/apd5265185d-f365-44cb-8b09-71a064a42125/mac#:~:text=Terminal%20for%20me-,Open%20Terminal,%2C%20then%20double%2Dclick%20Terminal), [Linux](https://www.makeuseof.com/how-to-open-terminal-in-linux/#:~:text=Use%20Keyboard%20Shortcuts%20to%20Open%20the%20Linux%20Terminal&text=If%20you%20are%20a%20fan,to%20fire%20up%20the%20terminal)).<br>
   Use the [`cd` command](https://www.ibm.com/docs/en/aix/7.1?topic=c-cd-command) to navigate to the folder you placed the jar file in. Following the previous example, you can type `cd Desktop/ArB` into the command terminal.<br>
   Then use the `java -jar arb.jar` command to run the application.<br>
   A window similar to the below should appear in a few seconds. The app will contain some sample data if being opened for the first time.<br>
   ![Ui](images/Ui.png)<br><br>
   Below is the same window annotated to show what each part is for.<br>
   ![Annotated Ui](images/UiAnnotated.png)

1. Type a command in the command box and press Enter to execute it. e.g. typing **`help`** and pressing Enter will open the help window.<br>
   Some example commands you can try:

   * `list-client` : Lists all clients.

   * `list-project`: Lists all projects.

   * `add-client name/John Doe phone/98765432 email/johnd@example.com` : Adds a client named `John Doe` to the ArB.

   * `delete-client 3` : Deletes the 3rd client shown in the current client list.

   * `exit` : Exits the app.

1. Refer to the [Features](#features) below for details of each command.

## **Detailed Setup**

[To be added]

--------------------------------------------------------------------------------------------------------------------
[<small>Back to top</small>](#table-of-contents)

## **Command format**

* All command formats given in this user guide come in the form of `command-word additional-details`.

Example: ![CommandWordAdditionalDetails](images/CommandWordAdditionalDetails.png)

* Additional details come in the form of `prefix/detail`, where detail is in UPPER_CASE and is to be supplied by the user, and [prefix](#command-summary) indicates what detail is being provided.

Example:  ![PrefixDetails](images/PrefixDetails.png)

* Additional details in square brackets are optional. Additional details in angle brackets are required and must be supplied by the user.

Example:  ![RequireOptional](images/RequireOptional.png)

* Additional details with * after them can be used multiple times, including zero times.

Example:  ![moreThanOneTag](images/moreThanOneTag.png)

`In the example above, [tag/TAG]*  can be used as   (i.e. 0 times), tag/friend, tag/friend tag/family etc.`

* Some command formats require an index to be provided. This is the index of the object of interest in the currently displayed list. The index must be a positive integer 1, 2, 3, …

Example:    ![DeleteClientIndex](images/DeleteClientIndex.png)

* All command-words are case-insensitive.

* Additional notes:
    * Additional details can be given in any order.

      Example: If the command specifies `name/NAME phone/PHONE_NUMBER`, `phone/PHONE_NUMBER name/NAME` is also acceptable.

    * If some detail is expected only once in the command, however, it has been specified multiple times, only the last occurrence will be taken.

      Example: If you specify `phone/12341234 phone/56785678`, only `phone/56785678` will be taken.

    * Extraneous details for commands that do not take in any (such as help, list-client, list-project, list-tag, exit, clear-client, clear-project and sort-client) will be ignored.

      Example: If the command specifies `help 123`, it will be interpreted as `help`.
<<<<<<< HEAD
  
    * Extraneous details for commands that take in only one (such as `delete-client`) will be ignored.
    
      Example: If the command specifies `delete-client 1 abc` it will be interpreted as `delete-client 1`.
  
    * Most command words and prefixes have shorter short forms that can be used the same way, so that you can complete the same tasks faster once you’re used to the app. For example, `list-project` has the short form `lp` and `name/` has the short form `n/`.
    
=======

    * Extraneous details for commands that take in only one (such as delete-client) will be ignored.

      Example: If the command specifies `delete-client 1 abc` it will be interpreted as `delete-client 1`.

    * Most command words and prefixes have shorter short forms that can be used the same way, so that you can complete the same tasks faster once you’re used to the app. For example, list-project has the short form lp and name/ has the short form n/.

>>>>>>> 6eadd388
      Example: Specifying `list-project` is the same as specifying `lp` and specifying `add-project name/John Doe` is the same as specifying `add-project n/John Doe`.

### **Prefixes**

| Prefix      | Short form | Description                                                              |
|-------------|------------|--------------------------------------------------------------------------|
| `name/`     | `n/`       | Name of client/project                                                   |
| `email/`    | `e/`       | Email address                                                            |
| `phone/`    | `p/`       | Phone number                                                             |
| `deadline/` | `d/`       | Deadline for project ('DD-MM-YY' or natural language such as 'tomorrow') |
| `price/`    | `pr/`      | Price of project (0 or 2 decimals)                                       |
| `tag/`      | `t/`       | Alphanumeric tag                                                         |
| `client/`   | `c/`       | Keywords to search for client to link to a project                       |
| `option/`   | `o/`       | Option to sort projects with                                             |
| `start/`    | `s/`       | Start of timeframe for finding projects                                  |
| `end/`      | `e/`       | End of timeframe for finding projects                                    |
| `status/`   | `st/`      | Status for finding projects                                              |

<br>

--------------------------------------------------------------------------------------------------------------------
[<small>Back to top</small>](#table-of-contents)

## Command summary

| Action                        | Short Form | Format, Examples                                                                                                                                                      |
|-------------------------------|------------|-----------------------------------------------------------------------------------------------------------------------------------------------------------------------|
| **List Clients**              | `lc`       | `list-client`                                                                                                                                                         |
| **Add a Client**              | `ac`       | `add-client <name/NAME> [email/EMAIL] [phone/PHONE_NUMBER] [tag/TAG]*​` <br> e.g., `add-client name/Bob phone/12345678 email/bob@gmail.com tag/friend`                |
| **Edit a Client**             | `ec`       | `edit-client <index> [name/NAME] [email/EMAIL] [phone/PHONE] [tag/TAG]*​` <br> e.g.,`edit-client 3 name/Alice Risa phone/1234 tag/classmate`                          |
| **Delete a Client**           | `dc`       | `delete-client <index>`<br> e.g., `delete-client 1`                                                                                                                   |
| **Clearing the Client List**  | `cc`       | `clear-client`                                                                                                                                                        |
| **Finding a Client**          | `fc`       | `find-client [name/NAME]* [tag/TAG]*` <br> e.g., `find-client name/bob name/alice tag/friend`                                                                         |
| **Sorting all Clients**       | `sc`       | `sort-client`                                                                                                                                                         |
| **List Projects**             | `lp`       | `list-project`                                                                                                                                                        |
| **Add a Project**             | `ap`       | `add-project <name/NAME> [deadline/DEADLINE] [price/PRICE] [tag/TAG]*` <br> e.g., `add-project name/Background Commission deadline/2023-05-05 price/400 tag/painting` |
| **Edit a Project**            | `ep`       | `edit-project <index> [name/NAME] [deadline/DEADLINE] [price/PRICE] [tag/TAG]*` <br> e.g., `edit-project 2 name/The Starry Night`                                     |
| **Delete a Project**          | `dp`       | `delete-project <index>`<br> e.g., `delete-project 1`                                                                                                                 |
| **Mark a Project**            | `mp`       | `mark <index>` <br> e.g., `mark 3`                                                                                                                                    |
| **Unmark a Project**          | `up`       | `unmark <index>` <br> e.g., `unmark 3`                                                                                                                                |
| **Clearing the Project List** | `cp`       | `clear-project`                                                                                                                                                       |
| **Finding a Project**         | `fp`       | `find-project [name/NAME]* [start/START] [end/END] [tag/TAG]* [status/STATUS]` <br> e.g., `find-project name/sky start/yesterday tag/painting`                        |
| **Sorting all Project**       | `sp`       | `sort-project option/Option` <br> e.g., `sort-project option/name`                                                                                                    |

--------------------------------------------------------------------------------------------------------------------
[<small>Back to top</small>](#table-of-contents)

## **Features**

[<small>Back to top</small>](#table-of-contents)

## Client commands

The available client-related commands are:
* [List all clients](#listing-all-clients)
* [Add a client](#adding-a-client)
* [Edit a client](#editing-a-client)
* [Delete a client](#deleting-a-client)
* [Clear client list](#clearing-the-client-list)
* [Find clients](#finding-clients)
* [Sort clients](#sorting-all-clients)


### Listing all clients
#### Format: `list-client`

Short form: `lc`

Lists out all clients and shows the client list.

### Adding a client
#### Format: `add-client <name/NAME> [email/EMAIL] [phone/PHONE] [tag/TAG]*`

Short form: `ac <n/NAME> [e/EMAIL] [p/PHONE] [t/TAG]*`

Adds a client to the application with the supplied details. The details that can be supplied are the name, email address and phone number of the client, along with any number of tags to be added.

Only the name of the client is compulsory.

The email address and phone number must be in a valid format. E.g. `XXX@gmail.com` or ```XXX@yahoo.com``` for emails and `12345678` for phone numbers.

Note:
* each tag to be added needs a separate `tag/TAG` flag.
* Empty prefixes for optional fields will be ignored.

Examples:
* `add-client name/Bob phone/12345678 email/bob@gmail.com tag/friend tag/default`
* `add-client name/Alice`
* `add-client name/Clary phone/87654321 email/clary@gmail.com`

### Editing a client
#### Format: `edit-client <index> [name/NAME] [email/EMAIL] [phone/PHONE] [tag/TAG]*`

Short form: `ec <index> [n/NAME] [e/EMAIL] [p/PHONE] [t/TAG]`

Edits the client at the given index of the client list, changing only the given field(s). Any fields that are mentioned but left empty will be deleted (apart from the name).

Fields that can be changed:
* Name
* Email address
* Phone number
* Tags

Note:
* Using an empty `tag/` flag removes all tags of the client. This cannot be used with any non-empty `tag/` flags e.g. `edit-client 1 tag/ tag/friend` is not valid.
* At least one field to edit must be provided.

Examples:
*  `edit-client 1 email/new@email.com` Edits the email address of the 1st client to be `new@email.com`.
*  `edit-client 3 name/Alice Risa phone/1234 tag/` Edits the name of the 3rd client to `Alice Risa` and phone number to `1234`. Removes any tags.

### Deleting a client
#### Format: `delete-client <index>`

Short form: `dc <index>`

Deletes the client at the specified index of the client list.

Note:
* The index refers to the index number shown in the displayed client list.
* The index **must be a positive integer** 1, 2, 3, …​

<div markdown="span" class="alert alert-warning">:exclamation: **Caution:**
This command cannot be undone. A deleted client cannot be restored.
</div>

Example:
*  `list-client` followed by `delete-client 1` deletes the first client in the list (if there is one).

### Clearing the client list
#### Format: `clear-client`

Short form: `cc`

Deletes all clients in the client list.

<div markdown="span" class="alert alert-warning">:exclamation: **Caution:**
This command cannot be undone. All deleted clients cannot be restored.
</div>

### Finding clients
#### Format: `find-client [name/NAME]* [tag/tag]*`

Short form: `fc [n/NAME] [t/TAG]*`

Finds a client based on the details provided. Details that can be supplied are the names and tags.

Note:
* The matching with supplied names and tags are case-insensitive.
* Names and tags can either be separated by spaces or prefixes. E.g. `name/alice bob` is the same as `name/alice name/bob`
* Invalid names and tags will be ignored

<div markdown="block" class="alert alert-info">

:information_source: Can't find what you're looking for? You can find some tips in the [FAQ](#faq)!

</div>

Examples:
* `find-client name/bob tag/friend` will find any client whose name contains the word `bob` and is tagged with `friend`.
* `find-client name/bob name/alice tag/friend tag/husband` will find any client whose name contains either `bob` or `alice`, and is tagged with either `friend` or `husband`.

### Sorting all clients
#### Format: `sort-client`

Short form: `sc`

Sorts all clients that exist in the ArB by name in ascending order.

[<small>Back to top</small>](#table-of-contents)

## Project commands

The available project-related commands are:
* [List all projects](#listing-all-projects)
* [Add a project](#adding-a-project)
* [Edit a project](#editing-a-project)
* [Delete a project](#deleting-a-project)
* [Mark a project as done](#marking-a-project-as-done)
* [Mark a project as not done](#marking-a-project-as-not-done)
* [Clear project list](#clearing-the-project-list)
* [Find projects](#finding-projects)
* [Sort projects](#sorting-all-projects)
* [Link a project to a client](#linking-a-project-to-a-client)

### Listing all projects
#### Format: `list-project`

Short form: `lp`

Lists out all projects and shows the project list.

### Adding a project
#### Format: `add-project <name/NAME> [deadline/DEADLINE] [price/PRICE] [tag/TAG]* [client/CLIENT]*`

Short form: `ap <n/NAME> [d/DEADLINE] [p/PRICE] [t/TAG]* [c/CLIENT]*`

Adds a project to the application with the supplied details. The details that can be supplied are the name, deadline, price, tags and linked client of the project.

Only the name of the project is compulsory.

Deadlines can either be in natural language, such as `tomorrow` or in recognisable formats like `3pm 2023-03-03`.

Prices must be in a recognisable price format, such as `3.08` or `5`.

Clients can be linked by entering individual keywords that are part of the clients name. For example, if you wish to link the project to the client with the name `Alice Wheeler`, you can input `alice` or `wheeler`. Further steps to link to a client can be found [here](#linking-a-project-to-a-client).

Note:
* Each tag to be added needs a separate `tag/TAG` flag.
* Client name keywords can be separated by either spaces or a prefix e.g. `client/alice client/wheeler` is the same as `client/alice wheeler`.
* Invalid client name keywords will be ignored.
* Empty prefixes for optional fields will be ignored.

Examples:
* `add-project name/Background Commission deadline/2023-05-05 price/500 tag/painting client/alice client/wheeler` Adds a project with the name Background Commision, a deadline of 5th May 2023, a price of $500, is tagged painting; and links this project to a client whose name contains any of the keywords `alice` or `wheeler`.
* `add-project name/Oil Painting`
* `ap n/Background Commission d/2023-05-05 pr/500 t/painting c/alice c/wheeler`

### Editing a project
#### Format: `edit-project <index> [name/NAME] [deadline/DEADLINE] [price/PRICE] [client/CLIENT]`

Short form: `ep <index> [n/NAME] [d/DEADLINE] [p/PRICE] [c/CLIENT]`

Edits the project at the given index of the client list, changing only the given field(s). Any fields that are mentioned but left empty will be deleted (apart from the name).

Fields that can be changed:
* Name
* Deadline
* Price
* Tags
* Linked client

Note:
* Using an empty `tag/` flag removes all tags of the project. This cannot be used with any non-empty `tag/` flags e.g. `edit-project 1 tag/ tag/painting` is not valid.
* Using an empty `client/` flag removes the linked client of the project. This cannot be used with any non-empty `client/` flags e.g. `edit-project 1 client/ client/alice` is not valid.
* Client name keywords can be separated by spaces or prefixes. E.g. `name/alice bob` is the same as `name/alice name/bob`
* Invalid client name keywords will be ignored.
* At least one field to edit must be provided.

The steps to link to a client can be found [here](#linking-a-project-to-a-client).

Example:
*  `edit-project 2 name/The Starry Night tag/` Edits the name of the 2nd project in the list to be `The Starry Night` and removes all tags.
* `edit-project 2 client/alice` Links the 2nd project in the list to a client whose name contains the keyword `alice`.
* `ep 2 n/The Starry Night pr/500`

### Deleting a project
#### Format: `delete-project <index>`

Short form: `dp <index>`

Deletes the project at the specified index of the project list.

Notes:
* The index refers to the index number shown in the displayed project list.
* The index **must be a positive integer** 1, 2, 3, …​

Example:
*  `list-project` followed by `delete-project 1` deletes the first project in the list (if there is one).

### Marking a project as done
#### Format: `mark <index>`

Short form: `mp <index>`

Marks the project at the specified index as done.

Notes:
* The index refers to the index number shown in the displayed list of projects.
* The index **must be a positive integer** 1, 2, 3, …​

Examples:
* `list-project` followed by `mark 2` marks the 2nd project in the list of projects as done.

### Marking a project as not done
#### Format: `unmark <index>`

Short form: `up <index>`

"Un-marks" the project at the specified index, indicating that it is not done.

Notes:
* The index refers to the index number shown in the displayed list of projects.
* The index **must be a positive integer** 1, 2, 3, …​

Examples:
* `list-project` followed by `unmark 2` indcates that the 2nd project in the list of projects is not done.

### Clearing the project list
#### Format: `clear-project`

Short form: `cp`

Deletes all projects in the project list.

<div markdown="span" class="alert alert-warning">:exclamation: **Caution:**
This command cannot be undone. All deleted projects cannot be restored.
</div>

### Finding projects
#### Format: `find-project [name/NAME]* [start/START] [end/END] [price/PRICE] [status/STATUS] [tag/TAG]* [client/CLIENT]*`

Short form: `fp [n/NAME]* [s/START] [e/END] [p/PRICE] [st/STATUS] [t/TAG]* [c/CLIENT]*`

Finds a project based on details provided. Details that can be supplied are the name, the start and end of the timeframe the deadline of the project should fall into, price, tags, the client the project is linked to, and the status of the project.

Note:
* The matching with supplied names and tags are case-insensitive.
* Project names, tags and linked client names can either be separated by spaces or prefixes. E.g. `name/alice bob` is the same as `name/alice name/bob`
* Invalid project names, tags and linked client names will be ignored
* Status must be specified as either `not done`/`nd` or `done`/`d`. Overdue projects are included in "not done".

<div markdown="block" class="alert alert-info">

:information_source: Can't find what you're looking for? You can find some tips in the [FAQ](#faq)!

</div>

Examples:
* `find-project name/sculpture client/alice tag/personal start/yesterday end/tomorrow price/500 status/done` will find any project whose name contains `sculpture`, is linked to a client whose name contains `alice`, is tagged `personal`, has a price of $500, is done and has a deadline that falls between yesterday and tomorrow.

### Sorting all projects
#### Format: `sort-project <option/Option>`

Short form: `sp <o/OPTION>`

Sorts all projects that exist in the ArB. Projects can be sorted via the given options in ascending order:
* Name
* Deadline
* Price

Note:
* Option matching is case-insensitive

Examples:
* `sort-project option/name`
* `sort-project option/n`
* `sort-project option/deadline`
* `sort-project option/d`
* `sort-project option/price`
* `sort-project option/pr`

### Linking a Project to a Client

This is only applicable if ArB has entered link mode, as instructed in the commands for [adding a project](#adding-a-project-add-project) or [editing a project](#editing-a-project--edit-project).

ArB will display a list of clients that match the
keywords you provided in your command.<br>
For example, if `add-project name/oil painting client/alice` was entered, you might see something similar to the window below.

![LinkingExample](images/LinkingExample.png)

To choose a client in the displayed list to link to the project, you can enter an index.<br>
Following from the previous example, if `1` was entered, the project `oil painting` will be linked to the client `Alice Zheng`, as shown in the image below.

![LinkSuccessful](images/LinkSuccessful.png)

Entering `0` will cancel the linking operation, but the previously added or edited project will remain.<br>
Following from the previous example, if `0` was entered, the project `oil painting` will still be created, but it will not be linked to any client, as shown in the image below.

![LinkingCancelled](images/LinkingCancelled.png)

Examples:
* `1` links the 1st client in the shown list of clients
* `0` cancels the linking operation and returns to the project list

## Tag commands

### Listing all tags
#### Format: `list-tag`

Short form: `lt`

Lists all tags that exist in the ArB. These include tags added to both clients and projects. The list shows how many clients and how many projects a particular tag is used with.

## General commands

### Viewing help
#### Format: `help`

Shows a message explaining how to access the help page (this guide).

![help message](images/helpMessage.png)

### Exiting the program
#### Format: `exit`

Exits the program.

### Saving the data

ArB's data is saved in the hard disk automatically after any command that changes the data. There is no need to save manually.

### Editing the data file

ArB's data is saved as a [JSON file](https://docs.fileformat.com/web/json/) named `arb.json`, found in a folder named `data`, as shown in the image below.

![DataFileLocation](images/DataFileLocation.png)

Advanced users are welcome to update data directly by editing the JSON file.

<div markdown="span" class="alert alert-warning">:exclamation: **Caution:**
If your changes to the data file makes its format invalid, ArB will discard all data and start with an empty data file at the next run.
</div>

--------------------------------------------------------------------------------------------------------------------
[<small>Back to top</small>](#table-of-contents)

## FAQ

**Q**: How do I transfer my data to another Computer?<br>
**A**: [Install](#quick-start) the app in the other computer and overwrite the empty JSON file it creates with the JSON file that contains your previous data.

**Q**: I can't seem to find what I want using the `find commands`. What can I do?<br>
**A**: Here are some tips for when you can’t find what you’re looking for:
* If too many results are shown, you can provide more parameters to narrow down the search scope.
* If what you’re looking for is not among the results shown, you can provide fewer parameters to broaden the search scope.
<|MERGE_RESOLUTION|>--- conflicted
+++ resolved
@@ -97,7 +97,6 @@
     * Extraneous details for commands that do not take in any (such as help, list-client, list-project, list-tag, exit, clear-client, clear-project and sort-client) will be ignored.
 
       Example: If the command specifies `help 123`, it will be interpreted as `help`.
-<<<<<<< HEAD
   
     * Extraneous details for commands that take in only one (such as `delete-client`) will be ignored.
     
@@ -105,15 +104,6 @@
   
     * Most command words and prefixes have shorter short forms that can be used the same way, so that you can complete the same tasks faster once you’re used to the app. For example, `list-project` has the short form `lp` and `name/` has the short form `n/`.
     
-=======
-
-    * Extraneous details for commands that take in only one (such as delete-client) will be ignored.
-
-      Example: If the command specifies `delete-client 1 abc` it will be interpreted as `delete-client 1`.
-
-    * Most command words and prefixes have shorter short forms that can be used the same way, so that you can complete the same tasks faster once you’re used to the app. For example, list-project has the short form lp and name/ has the short form n/.
-
->>>>>>> 6eadd388
       Example: Specifying `list-project` is the same as specifying `lp` and specifying `add-project name/John Doe` is the same as specifying `add-project n/John Doe`.
 
 ### **Prefixes**
