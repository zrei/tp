--- conflicted
+++ resolved
@@ -18,13 +18,8 @@
 
 1. Copy the file to the folder you want to use as the _home folder_ for your artistic addressbook.
 
-<<<<<<< HEAD
 1. Open a command terminal, `cd` into the folder you put the jar file in, and use the `java -jar addressbook.jar` command to run the application.<br>
    A GUI similar to the below should appear in a few seconds. The app may contain some sample data if being opened for the first time.<br>
-=======
-1. Open a command terminal, `cd` into the folder you put the jar file in, and use the `java -jar arb.jar` command to run the application.<br>
-   A GUI similar to the below should appear in a few seconds. Note how the app contains some sample data.<br>
->>>>>>> b086fe70
    ![Ui](images/Ui.png)
 
 1. Type the command in the command box and press Enter to execute it. e.g. typing **`help`** and pressing Enter will open the help window.<br>
