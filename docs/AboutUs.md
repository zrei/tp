---
layout: page
title: About Us
---

We are a team based in the [School of Computing, National University of Singapore](http://www.comp.nus.edu.sg).

You can reach us at the email `seer[at]comp.nus.edu.sg`

## Project team

### Lim Zhe Rui

<img src="images/zrei.png" width="200px">

[[github](https://github.com/zrei)]
[[portfolio](team/zrei.md)]

* Role: Team Lead
* Responsibilities: `to be added`

<<<<<<< HEAD
### Rishi Chousalkar

<img src="images/mmaimer33.png" width="200px">

[[github](http://github.com/mmaimer33]
[[portfolio](team/mmaimer33.md)]

* Role: Team Member
* Responsibilities: Documentation
=======
### Warren Yang

<img src="images/verydaftpunk.png" width="200px">

[[github](http://github.com/verydaftpunk)]
[[portfolio](team/verydaftpunk.md)]

* Role: Deliverables and deadlines, scheduling and tracking
* Responsibilities: 'to be added'
>>>>>>> fa629f8b

### Johnny Doe

<img src="images/johndoe.png" width="200px">

[[github](http://github.com/johndoe)] [[portfolio](team/johndoe.md)]

* Role: Developer
* Responsibilities: Data

### Jean Doe

<img src="images/johndoe.png" width="200px">

[[github](http://github.com/johndoe)]
[[portfolio](team/johndoe.md)]

* Role: Developer
* Responsibilities: Dev Ops + Threading

### James Doe

<img src="images/johndoe.png" width="200px">

[[github](http://github.com/johndoe)]
[[portfolio](team/johndoe.md)]

* Role: Developer
* Responsibilities: UI<|MERGE_RESOLUTION|>--- conflicted
+++ resolved
@@ -19,7 +19,6 @@
 * Role: Team Lead
 * Responsibilities: `to be added`
 
-<<<<<<< HEAD
 ### Rishi Chousalkar
 
 <img src="images/mmaimer33.png" width="200px">
@@ -29,7 +28,7 @@
 
 * Role: Team Member
 * Responsibilities: Documentation
-=======
+
 ### Warren Yang
 
 <img src="images/verydaftpunk.png" width="200px">
@@ -39,26 +38,6 @@
 
 * Role: Deliverables and deadlines, scheduling and tracking
 * Responsibilities: 'to be added'
->>>>>>> fa629f8b
-
-### Johnny Doe
-
-<img src="images/johndoe.png" width="200px">
-
-[[github](http://github.com/johndoe)] [[portfolio](team/johndoe.md)]
-
-* Role: Developer
-* Responsibilities: Data
-
-### Jean Doe
-
-<img src="images/johndoe.png" width="200px">
-
-[[github](http://github.com/johndoe)]
-[[portfolio](team/johndoe.md)]
-
-* Role: Developer
-* Responsibilities: Dev Ops + Threading
 
 ### James Doe
 
