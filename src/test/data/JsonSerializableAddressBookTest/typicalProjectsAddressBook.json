--- conflicted
+++ resolved
@@ -4,41 +4,25 @@
   "projects" : [ {
     "title": "Portrait Commission",
     "deadline": "2pm 2025-02-01",
-<<<<<<< HEAD
     "status": "false",
+    "price": "2",
     "tagged": [ "painting", "traditional" ]
     }, {
     "title": "Crayon Drawing",
     "deadline": "3pm tomorrow",
     "status": "false",
+    "price": "0.35",
     "tagged": [ "paper", "crayons"]
   }, {
     "title": "Digital Drawing",
     "deadline": null,
-    "status": "false"
+    "status": "false",
+    "price": null
   }, {
     "title": "Sculpture Project",
     "deadline": null,
     "status": "false",
+    "price": null,
     "tagged": [ "clay" ]
-=======
-    "status": "NOT DONE",
-    "price": "2"
-    }, {
-    "title": "Crayon Drawing",
-    "deadline": "3pm tomorrow",
-    "status": "NOT DONE",
-    "price": "0.35"
-  }, {
-    "title": "Digital Drawing",
-    "deadline": null,
-    "status": "NOT DONE",
-    "price": null
-  }, {
-    "title": "Sculpture Project",
-    "deadline": null,
-    "status": "NOT DONE",
-    "price": null
->>>>>>> 5612bac4
   }]
 }