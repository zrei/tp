package arb.logic.commands.client;

import static arb.testutil.Assert.assertThrows;
import static java.util.Objects.requireNonNull;
import static org.junit.jupiter.api.Assertions.assertEquals;
import static org.junit.jupiter.api.Assertions.assertFalse;
import static org.junit.jupiter.api.Assertions.assertTrue;

import java.nio.file.Path;
import java.util.ArrayList;
import java.util.Arrays;
import java.util.function.Predicate;

import org.junit.jupiter.api.Test;

import arb.commons.core.GuiSettings;
import arb.logic.commands.CommandResult;
import arb.logic.commands.exceptions.CommandException;
import arb.model.AddressBook;
import arb.model.ListType;
import arb.model.Model;
import arb.model.ReadOnlyAddressBook;
import arb.model.ReadOnlyUserPrefs;
import arb.model.client.Client;
import arb.model.project.Project;
import arb.testutil.ClientBuilder;
import javafx.collections.ObservableList;

public class AddClientCommandTest {

    @Test
    public void constructor_nullClient_throwsNullPointerException() {
        assertThrows(NullPointerException.class, () -> new AddClientCommand(null));
    }

    @Test
    public void execute_clientAcceptedByModel_addSuccessful() throws Exception {
        ModelStubAcceptingClientAdded modelStub = new ModelStubAcceptingClientAdded();
        Client validClient = new ClientBuilder().build();

        CommandResult commandResult = new AddClientCommand(validClient).execute(modelStub, ListType.CLIENT);

        assertEquals(String.format(AddClientCommand.MESSAGE_SUCCESS, validClient), commandResult.getFeedbackToUser());
        // assertEquals(ListType.CLIENT, commandResult.getListType());
        assertEquals(Arrays.asList(validClient), modelStub.clientsAdded);
    }

    @Test
    public void execute_duplicateClient_throwsCommandException() {
        Client validClient = new ClientBuilder().build();
        AddClientCommand addClientCommand = new AddClientCommand(validClient);
        ModelStub modelStub = new ModelStubWithClient(validClient);

        assertThrows(CommandException.class,
                AddClientCommand.MESSAGE_DUPLICATE_CLIENT, () -> addClientCommand.execute(modelStub, ListType.CLIENT));
    }

    @Test
    public void equals() {
        Client alice = new ClientBuilder().withName("Alice").build();
        Client bob = new ClientBuilder().withName("Bob").build();
        AddClientCommand addAliceCommand = new AddClientCommand(alice);
        AddClientCommand addBobCommand = new AddClientCommand(bob);

        // same object -> returns true
        assertTrue(addAliceCommand.equals(addAliceCommand));

        // same values -> returns true
        AddClientCommand addAliceCommandCopy = new AddClientCommand(alice);
        assertTrue(addAliceCommand.equals(addAliceCommandCopy));

        // different types -> returns false
        assertFalse(addAliceCommand.equals(1));

        // null -> returns false
        assertFalse(addAliceCommand.equals(null));

        // different client -> returns false
        assertFalse(addAliceCommand.equals(addBobCommand));
    }

    /**
     * A default model stub that have all of the methods failing.
     */
    private class ModelStub implements Model {
        @Override
        public void setUserPrefs(ReadOnlyUserPrefs userPrefs) {
            throw new AssertionError("This method should not be called.");
        }

        @Override
        public ReadOnlyUserPrefs getUserPrefs() {
            throw new AssertionError("This method should not be called.");
        }

        @Override
        public GuiSettings getGuiSettings() {
            throw new AssertionError("This method should not be called.");
        }

        @Override
        public void setGuiSettings(GuiSettings guiSettings) {
            throw new AssertionError("This method should not be called.");
        }

        @Override
        public Path getAddressBookFilePath() {
            throw new AssertionError("This method should not be called.");
        }

        @Override
        public void setAddressBookFilePath(Path addressBookFilePath) {
            throw new AssertionError("This method should not be called.");
        }

        @Override
<<<<<<< HEAD
        public void resetProjectList() {
=======
        public void resetClientList() {
>>>>>>> 7b206863
            throw new AssertionError("This method should not be called.");
        }

        @Override
        public void addClient(Client client) {
            throw new AssertionError("This method should not be called.");
        }

        @Override
        public void addProject(Project project) {
            throw new AssertionError("This method should not be called.");
        }

        @Override
        public void setAddressBook(ReadOnlyAddressBook newData) {
            throw new AssertionError("This method should not be called.");
        }

        @Override
        public ReadOnlyAddressBook getAddressBook() {
            throw new AssertionError("This method should not be called.");
        }

        @Override
        public boolean hasClient(Client client) {
            throw new AssertionError("This method should not be called.");
        }

        @Override
        public boolean hasProject(Project project) {
            throw new AssertionError("This method should not be called.");
        }

        @Override
        public void deleteClient(Client target) {
            throw new AssertionError("This method should not be called.");
        }

        @Override
        public void deleteProject(Project target) {
            throw new AssertionError("This method should not be called.");
        }

        @Override
        public void setClient(Client target, Client editedClient) {
            throw new AssertionError("This method should not be called.");
        }

        @Override
        public void setProject(Project target, Project editedProject) {
            throw new AssertionError("This method should not be called.");
        }

        @Override
        public ObservableList<Client> getFilteredClientList() {
            throw new AssertionError("This method should not be called.");
        }

        @Override
        public ObservableList<Project> getFilteredProjectList() {
            throw new AssertionError("This method should not be called.");
        }

        @Override
        public void updateFilteredClientList(Predicate<Client> predicate) {
            throw new AssertionError("This method should not be called.");
        }

        @Override
        public void updateFilteredProjectList(Predicate<Project> predicate) {
            throw new AssertionError("This method should not be called.");
        }
    }

    /**
     * A Model stub that contains a single client.
     */
    private class ModelStubWithClient extends ModelStub {
        private final Client client;

        ModelStubWithClient(Client client) {
            requireNonNull(client);
            this.client = client;
        }

        @Override
        public boolean hasClient(Client client) {
            requireNonNull(client);
            return this.client.isSameClient(client);
        }
    }

    /**
     * A Model stub that always accept the client being added.
     */
    private class ModelStubAcceptingClientAdded extends ModelStub {
        final ArrayList<Client> clientsAdded = new ArrayList<>();

        @Override
        public boolean hasClient(Client client) {
            requireNonNull(client);
            return clientsAdded.stream().anyMatch(client::isSameClient);
        }

        @Override
        public void addClient(Client client) {
            requireNonNull(client);
            clientsAdded.add(client);
        }

        @Override
        public ReadOnlyAddressBook getAddressBook() {
            return new AddressBook();
        }
    }

}<|MERGE_RESOLUTION|>--- conflicted
+++ resolved
@@ -114,11 +114,12 @@
         }
 
         @Override
-<<<<<<< HEAD
         public void resetProjectList() {
-=======
+            throw new AssertionError("This method should not be called.");
+        }
+
+        @Override
         public void resetClientList() {
->>>>>>> 7b206863
             throw new AssertionError("This method should not be called.");
         }
 
