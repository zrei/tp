--- conflicted
+++ resolved
@@ -81,13 +81,12 @@
     public static final String DEADLINE_DESC_ALIAS_SKY_PAINTING = " " + PREFIX_DEADLINE.getAlias()
             + VALID_DEADLINE_SKY_PAINTING;
     public static final String DEADLINE_DESC_OIL_PAINTING = " " + PREFIX_DEADLINE + VALID_DEADLINE_OIL_PAINTING;
-<<<<<<< HEAD
-    public static final String TAG_DESC_PAINTING = " " + PREFIX_TAG + VALID_TAG_PAINTING;
-    public static final String TAG_DESC_POTTERY = " " + PREFIX_TAG + VALID_TAG_POTTERY;
-=======
     public static final String DEADLINE_DESC_ALIAS_OIL_PAINTING = " " + PREFIX_DEADLINE.getAlias()
             + VALID_DEADLINE_OIL_PAINTING;
->>>>>>> 97cf56ac
+    public static final String TAG_DESC_PAINTING = " " + PREFIX_TAG + VALID_TAG_PAINTING;
+    public static final String TAG_DESC_ALIAS_PAINTING = " " + PREFIX_TAG.getAlias() + VALID_TAG_PAINTING;
+    public static final String TAG_DESC_POTTERY = " " + PREFIX_TAG + VALID_TAG_POTTERY;
+    public static final String TAG_DESC_ALIAS_POTTERY = " " + PREFIX_TAG.getAlias() + VALID_TAG_POTTERY;
 
     public static final String SORTING_OPTION_DESC = " " + PREFIX_OPTION + VALID_SORTING_OPTION_DEADLINE;
 
