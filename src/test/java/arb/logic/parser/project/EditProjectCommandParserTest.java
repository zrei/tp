package arb.logic.parser.project;

import static arb.commons.core.Messages.MESSAGE_INVALID_COMMAND_FORMAT;
import static arb.logic.commands.CommandTestUtil.DEADLINE_DESC_ALIAS_OIL_PAINTING;
import static arb.logic.commands.CommandTestUtil.DEADLINE_DESC_ALIAS_SKY_PAINTING;
import static arb.logic.commands.CommandTestUtil.DEADLINE_DESC_OIL_PAINTING;
import static arb.logic.commands.CommandTestUtil.DEADLINE_DESC_SKY_PAINTING;
import static arb.logic.commands.CommandTestUtil.INVALID_DEADLINE_DESC;
import static arb.logic.commands.CommandTestUtil.INVALID_TITLE_DESC;
<<<<<<< HEAD
import static arb.logic.commands.CommandTestUtil.TAG_DESC_PAINTING;
import static arb.logic.commands.CommandTestUtil.TAG_DESC_POTTERY;
=======
import static arb.logic.commands.CommandTestUtil.TITLE_DESC_ALIAS_SKY_PAINTING;
>>>>>>> 97cf56ac
import static arb.logic.commands.CommandTestUtil.TITLE_DESC_SKY_PAINTING;
import static arb.logic.commands.CommandTestUtil.VALID_DEADLINE_OIL_PAINTING;
import static arb.logic.commands.CommandTestUtil.VALID_DEADLINE_SKY_PAINTING;
import static arb.logic.commands.CommandTestUtil.VALID_TAG_PAINTING;
import static arb.logic.commands.CommandTestUtil.VALID_TAG_POTTERY;
import static arb.logic.commands.CommandTestUtil.VALID_TITLE_SKY_PAINTING;
import static arb.logic.parser.CliSyntax.PREFIX_TAG;
import static arb.logic.parser.CommandParserTestUtil.assertParseFailure;
import static arb.logic.parser.CommandParserTestUtil.assertParseSuccess;
import static arb.testutil.TypicalIndexes.INDEX_FIRST;
import static arb.testutil.TypicalIndexes.INDEX_SECOND;
import static arb.testutil.TypicalIndexes.INDEX_THIRD;

import org.junit.jupiter.api.Test;

import arb.commons.core.index.Index;
import arb.logic.commands.project.EditProjectCommand;
import arb.logic.commands.project.EditProjectCommand.EditProjectDescriptor;
import arb.model.project.Deadline;
import arb.model.project.Title;
import arb.testutil.EditProjectDescriptorBuilder;

public class EditProjectCommandParserTest {

    private static final String TAG_EMPTY = " " + PREFIX_TAG;

    private static final String MESSAGE_INVALID_FORMAT =
            String.format(MESSAGE_INVALID_COMMAND_FORMAT, EditProjectCommand.MESSAGE_USAGE);

    private EditProjectCommandParser parser = new EditProjectCommandParser();

    @Test
    public void parse_missingParts_failure() {
        // no index specified
        assertParseFailure(parser, VALID_TITLE_SKY_PAINTING, MESSAGE_INVALID_FORMAT);

        // no field specified
        assertParseFailure(parser, "1", EditProjectCommand.MESSAGE_NOT_EDITED);

        // no index and no field specified
        assertParseFailure(parser, "", MESSAGE_INVALID_FORMAT);
    }

    @Test
    public void parse_invalidPreamble_failure() {
        // negative index
        assertParseFailure(parser, "-5" + TITLE_DESC_SKY_PAINTING, MESSAGE_INVALID_FORMAT);

        // zero index
        assertParseFailure(parser, "0" + TITLE_DESC_SKY_PAINTING, MESSAGE_INVALID_FORMAT);

        // invalid arguments being parsed as preamble
        assertParseFailure(parser, "1 some random string", MESSAGE_INVALID_FORMAT);

        // invalid prefix being parsed as preamble
        assertParseFailure(parser, "1 i/ string", MESSAGE_INVALID_FORMAT);
    }

    @Test
    public void parse_invalidValue_failure() {
        assertParseFailure(parser, "1" + INVALID_TITLE_DESC,
                Title.MESSAGE_CONSTRAINTS); // invalid title
        assertParseFailure(parser, "1" + INVALID_DEADLINE_DESC,
                Deadline.MESSAGE_CONSTRAINTS); // invalid deadline

        // valid deadline followed by invalid deadline. The test case for invalid deadline
        // followed by valid deadline
        // is tested at {@code parse_invalidValueFollowedByValidValue_success()}
        assertParseFailure(parser, "1" + DEADLINE_DESC_OIL_PAINTING
                + INVALID_DEADLINE_DESC, Deadline.MESSAGE_CONSTRAINTS);

        // multiple invalid values, but only the first invalid value is captured
        assertParseFailure(parser, "1" + INVALID_TITLE_DESC + VALID_DEADLINE_SKY_PAINTING,
                Title.MESSAGE_CONSTRAINTS);
    }

    @Test
    public void parse_allFieldsSpecified_success() {
        Index targetIndex = INDEX_SECOND;

        // using main prefixes
        String userInput = targetIndex.getOneBased() + DEADLINE_DESC_OIL_PAINTING
                + TITLE_DESC_SKY_PAINTING + TAG_DESC_PAINTING;

        EditProjectDescriptor descriptor = new EditProjectDescriptorBuilder()
                .withTitle(VALID_TITLE_SKY_PAINTING)
                .withDeadline(VALID_DEADLINE_OIL_PAINTING)
                .withTags(VALID_TAG_PAINTING)
                .build();
        EditProjectCommand expectedCommand = new EditProjectCommand(targetIndex, descriptor);

        assertParseSuccess(parser, userInput, expectedCommand);

        // using alias prefixes
        userInput = targetIndex.getOneBased() + DEADLINE_DESC_ALIAS_OIL_PAINTING
                + TITLE_DESC_ALIAS_SKY_PAINTING;

        assertParseSuccess(parser, userInput, expectedCommand);

        // using a mix of main and alias prefixes
        userInput = targetIndex.getOneBased() + DEADLINE_DESC_ALIAS_OIL_PAINTING
                + TITLE_DESC_SKY_PAINTING;

        assertParseSuccess(parser, userInput, expectedCommand);
    }

    @Test
    public void parse_someFieldsSpecified_success() {
        Index targetIndex = INDEX_FIRST;

        // using main prefixes
        String userInput = targetIndex.getOneBased() + DEADLINE_DESC_OIL_PAINTING;

        EditProjectDescriptor descriptor = new EditProjectDescriptorBuilder()
                .withDeadline(VALID_DEADLINE_OIL_PAINTING)
                .build();
        EditProjectCommand expectedCommand = new EditProjectCommand(targetIndex, descriptor);

        assertParseSuccess(parser, userInput, expectedCommand);

        // using alias prefixes
        userInput = targetIndex.getOneBased() + DEADLINE_DESC_ALIAS_OIL_PAINTING;

        assertParseSuccess(parser, userInput, expectedCommand);
    }

    @Test
    public void parse_oneFieldSpecified_success() {
        // title, using main prefix
        Index targetIndex = INDEX_THIRD;
        String userInput = targetIndex.getOneBased() + TITLE_DESC_SKY_PAINTING;
        EditProjectDescriptor descriptor = new EditProjectDescriptorBuilder()
                .withTitle(VALID_TITLE_SKY_PAINTING).build();
        EditProjectCommand expectedCommand = new EditProjectCommand(targetIndex, descriptor);
        assertParseSuccess(parser, userInput, expectedCommand);

        // title, using alias prefix
        userInput = targetIndex.getOneBased() + TITLE_DESC_ALIAS_SKY_PAINTING;
        assertParseSuccess(parser, userInput, expectedCommand);

        // deadline, using main prefix
        userInput = targetIndex.getOneBased() + DEADLINE_DESC_SKY_PAINTING;
        descriptor = new EditProjectDescriptorBuilder().withDeadline(VALID_DEADLINE_SKY_PAINTING).build();
        expectedCommand = new EditProjectCommand(targetIndex, descriptor);
        assertParseSuccess(parser, userInput, expectedCommand);

<<<<<<< HEAD
        // tags
        userInput = targetIndex.getOneBased() + TAG_DESC_PAINTING;
        descriptor = new EditProjectDescriptorBuilder().withTags(VALID_TAG_PAINTING).build();
        expectedCommand = new EditProjectCommand(targetIndex, descriptor);
=======
        // deadline, using alias prefix
        userInput = targetIndex.getOneBased() + DEADLINE_DESC_ALIAS_SKY_PAINTING;
>>>>>>> 97cf56ac
        assertParseSuccess(parser, userInput, expectedCommand);
    }

    @Test
    public void parse_multipleRepeatedFields_acceptsLast() {
        Index targetIndex = INDEX_FIRST;
        String userInput = targetIndex.getOneBased() + DEADLINE_DESC_SKY_PAINTING
<<<<<<< HEAD
                + DEADLINE_DESC_SKY_PAINTING
                + DEADLINE_DESC_OIL_PAINTING
                + TAG_DESC_PAINTING + TAG_DESC_POTTERY;
=======
                + DEADLINE_DESC_ALIAS_SKY_PAINTING + DEADLINE_DESC_ALIAS_OIL_PAINTING
                + DEADLINE_DESC_OIL_PAINTING;
>>>>>>> 97cf56ac

        EditProjectDescriptor descriptor = new EditProjectDescriptorBuilder()
                .withDeadline(VALID_DEADLINE_OIL_PAINTING)
                .withTags(VALID_TAG_PAINTING, VALID_TAG_POTTERY)
                .build();
        EditProjectCommand expectedCommand = new EditProjectCommand(targetIndex, descriptor);

        assertParseSuccess(parser, userInput, expectedCommand);
    }

    @Test
    public void parse_invalidValueFollowedByValidValue_success() {
        // no other valid values specified
        Index targetIndex = INDEX_FIRST;
        String userInput = targetIndex.getOneBased() + INVALID_DEADLINE_DESC + DEADLINE_DESC_OIL_PAINTING;
        EditProjectDescriptor descriptor = new EditProjectDescriptorBuilder()
                .withDeadline(VALID_DEADLINE_OIL_PAINTING).build();
        EditProjectCommand expectedCommand = new EditProjectCommand(targetIndex, descriptor);
        assertParseSuccess(parser, userInput, expectedCommand);

        // other valid values specified
        userInput = targetIndex.getOneBased() + INVALID_DEADLINE_DESC
                + DEADLINE_DESC_OIL_PAINTING;
        descriptor = new EditProjectDescriptorBuilder().withDeadline(VALID_DEADLINE_OIL_PAINTING).build();
        expectedCommand = new EditProjectCommand(targetIndex, descriptor);
        assertParseSuccess(parser, userInput, expectedCommand);
    }

    @Test
    public void parse_resetTags_success() {
        Index targetIndex = INDEX_THIRD;
        String userInput = targetIndex.getOneBased() + TAG_EMPTY;

        EditProjectDescriptor descriptor = new EditProjectDescriptorBuilder().withTags().build();
        EditProjectCommand expectedCommand = new EditProjectCommand(targetIndex, descriptor);

        assertParseSuccess(parser, userInput, expectedCommand);
    }
}<|MERGE_RESOLUTION|>--- conflicted
+++ resolved
@@ -7,12 +7,10 @@
 import static arb.logic.commands.CommandTestUtil.DEADLINE_DESC_SKY_PAINTING;
 import static arb.logic.commands.CommandTestUtil.INVALID_DEADLINE_DESC;
 import static arb.logic.commands.CommandTestUtil.INVALID_TITLE_DESC;
-<<<<<<< HEAD
+import static arb.logic.commands.CommandTestUtil.TAG_DESC_ALIAS_PAINTING;
+import static arb.logic.commands.CommandTestUtil.TAG_DESC_ALIAS_POTTERY;
 import static arb.logic.commands.CommandTestUtil.TAG_DESC_PAINTING;
-import static arb.logic.commands.CommandTestUtil.TAG_DESC_POTTERY;
-=======
 import static arb.logic.commands.CommandTestUtil.TITLE_DESC_ALIAS_SKY_PAINTING;
->>>>>>> 97cf56ac
 import static arb.logic.commands.CommandTestUtil.TITLE_DESC_SKY_PAINTING;
 import static arb.logic.commands.CommandTestUtil.VALID_DEADLINE_OIL_PAINTING;
 import static arb.logic.commands.CommandTestUtil.VALID_DEADLINE_SKY_PAINTING;
@@ -108,13 +106,13 @@
 
         // using alias prefixes
         userInput = targetIndex.getOneBased() + DEADLINE_DESC_ALIAS_OIL_PAINTING
-                + TITLE_DESC_ALIAS_SKY_PAINTING;
+                + TITLE_DESC_ALIAS_SKY_PAINTING + TAG_DESC_ALIAS_PAINTING;
 
         assertParseSuccess(parser, userInput, expectedCommand);
 
         // using a mix of main and alias prefixes
         userInput = targetIndex.getOneBased() + DEADLINE_DESC_ALIAS_OIL_PAINTING
-                + TITLE_DESC_SKY_PAINTING;
+                + TITLE_DESC_SKY_PAINTING + TAG_DESC_ALIAS_PAINTING;
 
         assertParseSuccess(parser, userInput, expectedCommand);
     }
@@ -159,30 +157,26 @@
         expectedCommand = new EditProjectCommand(targetIndex, descriptor);
         assertParseSuccess(parser, userInput, expectedCommand);
 
-<<<<<<< HEAD
-        // tags
+        // deadline, using alias prefix
+        userInput = targetIndex.getOneBased() + DEADLINE_DESC_ALIAS_SKY_PAINTING;
+        assertParseSuccess(parser, userInput, expectedCommand);
+
+        // tags, using main prefix
         userInput = targetIndex.getOneBased() + TAG_DESC_PAINTING;
         descriptor = new EditProjectDescriptorBuilder().withTags(VALID_TAG_PAINTING).build();
         expectedCommand = new EditProjectCommand(targetIndex, descriptor);
-=======
-        // deadline, using alias prefix
-        userInput = targetIndex.getOneBased() + DEADLINE_DESC_ALIAS_SKY_PAINTING;
->>>>>>> 97cf56ac
-        assertParseSuccess(parser, userInput, expectedCommand);
+
+        // tags, using alias prefix
+        userInput = targetIndex.getOneBased() + TAG_DESC_ALIAS_PAINTING;
+        expectedCommand = new EditProjectCommand(targetIndex, descriptor);
     }
 
     @Test
     public void parse_multipleRepeatedFields_acceptsLast() {
         Index targetIndex = INDEX_FIRST;
-        String userInput = targetIndex.getOneBased() + DEADLINE_DESC_SKY_PAINTING
-<<<<<<< HEAD
-                + DEADLINE_DESC_SKY_PAINTING
-                + DEADLINE_DESC_OIL_PAINTING
-                + TAG_DESC_PAINTING + TAG_DESC_POTTERY;
-=======
+        String userInput = targetIndex.getOneBased() + DEADLINE_DESC_SKY_PAINTING                
                 + DEADLINE_DESC_ALIAS_SKY_PAINTING + DEADLINE_DESC_ALIAS_OIL_PAINTING
-                + DEADLINE_DESC_OIL_PAINTING;
->>>>>>> 97cf56ac
+                + DEADLINE_DESC_OIL_PAINTING + TAG_DESC_PAINTING + TAG_DESC_ALIAS_POTTERY;
 
         EditProjectDescriptor descriptor = new EditProjectDescriptorBuilder()
                 .withDeadline(VALID_DEADLINE_OIL_PAINTING)
