package arb.logic.parser;

import static arb.commons.core.Messages.MESSAGE_INVALID_COMMAND_FORMAT;
import static arb.commons.core.Messages.MESSAGE_UNKNOWN_COMMAND;
import static arb.testutil.Assert.assertThrows;
import static arb.testutil.TypicalIndexes.INDEX_FIRST;
import static org.junit.jupiter.api.Assertions.assertEquals;
import static org.junit.jupiter.api.Assertions.assertTrue;

import java.util.Arrays;
import java.util.List;
import java.util.stream.Collectors;

import org.junit.jupiter.api.Test;

import arb.logic.commands.CommandTestUtil;
import arb.logic.commands.ExitCommand;
import arb.logic.commands.HelpCommand;
import arb.logic.commands.client.AddClientCommand;
import arb.logic.commands.client.ClearClientCommand;
import arb.logic.commands.client.DeleteClientCommand;
import arb.logic.commands.client.EditClientCommand;
import arb.logic.commands.client.EditClientCommand.EditClientDescriptor;
import arb.logic.commands.client.FindClientCommand;
import arb.logic.commands.client.ListClientCommand;
<<<<<<< HEAD
import arb.logic.commands.project.AddProjectCommand;
import arb.logic.commands.project.ClearProjectCommand;
import arb.logic.commands.project.EditProjectCommand;
import arb.logic.commands.project.EditProjectCommand.EditProjectDescriptor;
import arb.logic.commands.project.FindProjectCommand;
import arb.logic.commands.project.ListProjectCommand;
import arb.logic.commands.project.MarkProjectCommand;
=======
import arb.logic.commands.client.SortClientCommand;
import arb.logic.commands.project.DeleteProjectCommand;
import arb.logic.commands.project.SortProjectCommand;
>>>>>>> a2529c99
import arb.logic.parser.exceptions.ParseException;
import arb.model.client.Client;
import arb.model.client.NameContainsKeywordsPredicate;
import arb.model.project.Project;
import arb.model.project.TitleContainsKeywordsPredicate;
import arb.testutil.ClientBuilder;
import arb.testutil.ClientUtil;
import arb.testutil.EditClientDescriptorBuilder;
<<<<<<< HEAD
import arb.testutil.EditProjectDescriptorBuilder;
import arb.testutil.ProjectBuilder;
import arb.testutil.ProjectUtil;
=======
import arb.testutil.TypicalProjectSortingOptions;
>>>>>>> a2529c99

public class AddressBookParserTest {

    private final AddressBookParser parser = new AddressBookParser();

    @Test
    public void parseCommand_addClient() throws Exception {
        Client client = new ClientBuilder().build();
        AddClientCommand command = (AddClientCommand) parser
                .parseCommand(ClientUtil.getAddClientCommand(client));
        assertEquals(new AddClientCommand(client), command);
    }

    @Test
    public void parseCommand_addProject() throws Exception {
        Project project = new ProjectBuilder().build();
        AddProjectCommand command = (AddProjectCommand) parser
                .parseCommand(ProjectUtil.getAddProjectCommand(project));
        assertEquals(new AddProjectCommand(project), command);
    }

    @Test
    public void parseCommand_clearClient() throws Exception {
        assertTrue(parser.parseCommand(ClearClientCommand.COMMAND_WORD) instanceof ClearClientCommand);
        assertTrue(parser.parseCommand(ClearClientCommand.COMMAND_WORD + " 3") instanceof ClearClientCommand);
    }

    @Test
<<<<<<< HEAD
    public void parseCommand_clearProject() throws Exception {
        assertTrue(parser.parseCommand(ClearProjectCommand.COMMAND_WORD) instanceof ClearProjectCommand);
        assertTrue(parser.parseCommand(ClearProjectCommand.COMMAND_WORD + " 3") instanceof ClearProjectCommand);
    }

    @Test
=======
>>>>>>> a2529c99
    public void parseCommand_deleteClient() throws Exception {
        DeleteClientCommand command = (DeleteClientCommand) parser.parseCommand(
                DeleteClientCommand.COMMAND_WORD + " " + INDEX_FIRST.getOneBased());
        assertEquals(new DeleteClientCommand(INDEX_FIRST), command);
<<<<<<< HEAD
=======
    }

    @Test
    public void parseCommand_deleteProject() throws Exception {
        DeleteProjectCommand command = (DeleteProjectCommand) parser.parseCommand(
                DeleteProjectCommand.COMMAND_WORD + " " + INDEX_FIRST.getOneBased());
        assertEquals(new DeleteProjectCommand(INDEX_FIRST), command);
>>>>>>> a2529c99
    }

    /*
    @Test
    public void parseCommand_deleteProject() throws Exception {
        DeleteProjectCommand command = (DeleteProjectCommand) parser.parseCommand(
        DeleteProjecttCommand.COMMAND_WORD + " " + INDEX_FIRST.getOneBased());
        assertEquals(new DeleteProjectCommand(INDEX_FIRST), command);
    }
     */

    @Test
    public void parseCommand_editClient() throws Exception {
        Client client = new ClientBuilder().build();
        EditClientDescriptor descriptor = new EditClientDescriptorBuilder(client).build();
<<<<<<< HEAD
        EditClientCommand command = (EditClientCommand) parser.parseCommand(EditClientCommand.COMMAND_WORD
                + " " + INDEX_FIRST.getOneBased() + " "
                + ClientUtil.getEditClientDescriptorDetails(descriptor));
        assertEquals(new EditClientCommand(INDEX_FIRST, descriptor), command);
    }

    @Test
    public void parseCommand_editProject() throws Exception {
        Project project = new ProjectBuilder().build();
        EditProjectDescriptor descriptor = new EditProjectDescriptorBuilder(project).build();
        EditProjectCommand command = (EditProjectCommand) parser
                .parseCommand(EditProjectCommand.COMMAND_WORD + " "
                + INDEX_FIRST.getOneBased() + " "
                + ProjectUtil.getEditProjectDescriptorDetails(descriptor));
        assertEquals(new EditProjectCommand(INDEX_FIRST, descriptor), command);
=======
        EditClientCommand command = (EditClientCommand) parser.parseCommand(EditClientCommand.COMMAND_WORD + " "
                + INDEX_FIRST.getOneBased() + " " + ClientUtil.getEditClientDescriptorDetails(descriptor));
        assertEquals(new EditClientCommand(INDEX_FIRST, descriptor), command);
>>>>>>> a2529c99
    }

    @Test
    public void parseCommand_exit() throws Exception {
        assertTrue(parser.parseCommand(ExitCommand.COMMAND_WORD) instanceof ExitCommand);
        assertTrue(parser.parseCommand(ExitCommand.COMMAND_WORD + " 3") instanceof ExitCommand);
    }

    @Test
    public void parseCommand_findClient() throws Exception {
        List<String> keywords = Arrays.asList("foo", "bar", "baz");
        FindClientCommand command = (FindClientCommand) parser.parseCommand(
                FindClientCommand.COMMAND_WORD + " " + keywords.stream().collect(Collectors.joining(" ")));
        assertEquals(new FindClientCommand(new NameContainsKeywordsPredicate(keywords)), command);
    }

    @Test
<<<<<<< HEAD
    public void parseCommand_findProject() throws Exception {
        List<String> keywords = Arrays.asList("foo", "bar", "baz");
        FindProjectCommand command = (FindProjectCommand) parser.parseCommand(
                FindProjectCommand.COMMAND_WORD + " " + keywords.stream().collect(Collectors.joining(" ")));
        assertEquals(new FindProjectCommand(new TitleContainsKeywordsPredicate(keywords)), command);
=======
    public void parseCommand_sortClient() throws Exception {
        assertTrue(parser.parseCommand(SortClientCommand.COMMAND_WORD) instanceof SortClientCommand);
        assertTrue(parser.parseCommand(SortClientCommand.COMMAND_WORD + " 3") instanceof SortClientCommand);
    }

    @Test
    public void parseCommand_sortProject() throws Exception {
        SortProjectCommand sortProjectCommand = (SortProjectCommand) parser.parseCommand(
                SortProjectCommand.COMMAND_WORD + CommandTestUtil.SORTING_OPTION_DESC);
        assertEquals(new SortProjectCommand(TypicalProjectSortingOptions.BY_DEADLINE), sortProjectCommand);
>>>>>>> a2529c99
    }

    @Test
    public void parseCommand_help() throws Exception {
        assertTrue(parser.parseCommand(HelpCommand.COMMAND_WORD) instanceof HelpCommand);
        assertTrue(parser.parseCommand(HelpCommand.COMMAND_WORD + " 3") instanceof HelpCommand);
    }

    @Test
    public void parseCommand_listClient() throws Exception {
        assertTrue(parser.parseCommand(ListClientCommand.COMMAND_WORD) instanceof ListClientCommand);
        assertTrue(parser.parseCommand(ListClientCommand.COMMAND_WORD + " 3") instanceof ListClientCommand);
    }

    @Test
    public void parseCommand_listProject() throws Exception {
        assertTrue(parser.parseCommand(ListProjectCommand.COMMAND_WORD) instanceof ListProjectCommand);
        assertTrue(parser.parseCommand(ListProjectCommand.COMMAND_WORD + " 3") instanceof ListProjectCommand);
    }

    @Test
    public void parseCommand_markProject() throws Exception {
        MarkProjectCommand command = (MarkProjectCommand) parser.parseCommand(
                MarkProjectCommand.COMMAND_WORD + " " + INDEX_FIRST.getOneBased());
        assertEquals(new MarkProjectCommand(INDEX_FIRST), command);
    }

    @Test
    public void parseCommand_unrecognisedInput_throwsParseException() {
        assertThrows(ParseException.class, String.format(MESSAGE_INVALID_COMMAND_FORMAT, HelpCommand.MESSAGE_USAGE), ()
            -> parser.parseCommand(""));
    }

    @Test
    public void parseCommand_unknownCommand_throwsParseException() {
        assertThrows(ParseException.class, MESSAGE_UNKNOWN_COMMAND, () -> parser.parseCommand("unknownCommand"));
    }
}<|MERGE_RESOLUTION|>--- conflicted
+++ resolved
@@ -23,19 +23,16 @@
 import arb.logic.commands.client.EditClientCommand.EditClientDescriptor;
 import arb.logic.commands.client.FindClientCommand;
 import arb.logic.commands.client.ListClientCommand;
-<<<<<<< HEAD
+import arb.logic.commands.client.SortClientCommand;
 import arb.logic.commands.project.AddProjectCommand;
 import arb.logic.commands.project.ClearProjectCommand;
+import arb.logic.commands.project.DeleteProjectCommand;
 import arb.logic.commands.project.EditProjectCommand;
 import arb.logic.commands.project.EditProjectCommand.EditProjectDescriptor;
 import arb.logic.commands.project.FindProjectCommand;
 import arb.logic.commands.project.ListProjectCommand;
 import arb.logic.commands.project.MarkProjectCommand;
-=======
-import arb.logic.commands.client.SortClientCommand;
-import arb.logic.commands.project.DeleteProjectCommand;
 import arb.logic.commands.project.SortProjectCommand;
->>>>>>> a2529c99
 import arb.logic.parser.exceptions.ParseException;
 import arb.model.client.Client;
 import arb.model.client.NameContainsKeywordsPredicate;
@@ -44,13 +41,10 @@
 import arb.testutil.ClientBuilder;
 import arb.testutil.ClientUtil;
 import arb.testutil.EditClientDescriptorBuilder;
-<<<<<<< HEAD
 import arb.testutil.EditProjectDescriptorBuilder;
 import arb.testutil.ProjectBuilder;
 import arb.testutil.ProjectUtil;
-=======
 import arb.testutil.TypicalProjectSortingOptions;
->>>>>>> a2529c99
 
 public class AddressBookParserTest {
 
@@ -79,21 +73,16 @@
     }
 
     @Test
-<<<<<<< HEAD
     public void parseCommand_clearProject() throws Exception {
         assertTrue(parser.parseCommand(ClearProjectCommand.COMMAND_WORD) instanceof ClearProjectCommand);
         assertTrue(parser.parseCommand(ClearProjectCommand.COMMAND_WORD + " 3") instanceof ClearProjectCommand);
     }
 
     @Test
-=======
->>>>>>> a2529c99
     public void parseCommand_deleteClient() throws Exception {
         DeleteClientCommand command = (DeleteClientCommand) parser.parseCommand(
                 DeleteClientCommand.COMMAND_WORD + " " + INDEX_FIRST.getOneBased());
         assertEquals(new DeleteClientCommand(INDEX_FIRST), command);
-<<<<<<< HEAD
-=======
     }
 
     @Test
@@ -101,26 +90,14 @@
         DeleteProjectCommand command = (DeleteProjectCommand) parser.parseCommand(
                 DeleteProjectCommand.COMMAND_WORD + " " + INDEX_FIRST.getOneBased());
         assertEquals(new DeleteProjectCommand(INDEX_FIRST), command);
->>>>>>> a2529c99
     }
-
-    /*
-    @Test
-    public void parseCommand_deleteProject() throws Exception {
-        DeleteProjectCommand command = (DeleteProjectCommand) parser.parseCommand(
-        DeleteProjecttCommand.COMMAND_WORD + " " + INDEX_FIRST.getOneBased());
-        assertEquals(new DeleteProjectCommand(INDEX_FIRST), command);
-    }
-     */
 
     @Test
     public void parseCommand_editClient() throws Exception {
         Client client = new ClientBuilder().build();
         EditClientDescriptor descriptor = new EditClientDescriptorBuilder(client).build();
-<<<<<<< HEAD
-        EditClientCommand command = (EditClientCommand) parser.parseCommand(EditClientCommand.COMMAND_WORD
-                + " " + INDEX_FIRST.getOneBased() + " "
-                + ClientUtil.getEditClientDescriptorDetails(descriptor));
+        EditClientCommand command = (EditClientCommand) parser.parseCommand(EditClientCommand.COMMAND_WORD + " "
+                + INDEX_FIRST.getOneBased() + " " + ClientUtil.getEditClientDescriptorDetails(descriptor));
         assertEquals(new EditClientCommand(INDEX_FIRST, descriptor), command);
     }
 
@@ -133,11 +110,6 @@
                 + INDEX_FIRST.getOneBased() + " "
                 + ProjectUtil.getEditProjectDescriptorDetails(descriptor));
         assertEquals(new EditProjectCommand(INDEX_FIRST, descriptor), command);
-=======
-        EditClientCommand command = (EditClientCommand) parser.parseCommand(EditClientCommand.COMMAND_WORD + " "
-                + INDEX_FIRST.getOneBased() + " " + ClientUtil.getEditClientDescriptorDetails(descriptor));
-        assertEquals(new EditClientCommand(INDEX_FIRST, descriptor), command);
->>>>>>> a2529c99
     }
 
     @Test
@@ -155,13 +127,14 @@
     }
 
     @Test
-<<<<<<< HEAD
     public void parseCommand_findProject() throws Exception {
         List<String> keywords = Arrays.asList("foo", "bar", "baz");
         FindProjectCommand command = (FindProjectCommand) parser.parseCommand(
                 FindProjectCommand.COMMAND_WORD + " " + keywords.stream().collect(Collectors.joining(" ")));
         assertEquals(new FindProjectCommand(new TitleContainsKeywordsPredicate(keywords)), command);
-=======
+    }
+
+    @Test
     public void parseCommand_sortClient() throws Exception {
         assertTrue(parser.parseCommand(SortClientCommand.COMMAND_WORD) instanceof SortClientCommand);
         assertTrue(parser.parseCommand(SortClientCommand.COMMAND_WORD + " 3") instanceof SortClientCommand);
@@ -172,7 +145,6 @@
         SortProjectCommand sortProjectCommand = (SortProjectCommand) parser.parseCommand(
                 SortProjectCommand.COMMAND_WORD + CommandTestUtil.SORTING_OPTION_DESC);
         assertEquals(new SortProjectCommand(TypicalProjectSortingOptions.BY_DEADLINE), sortProjectCommand);
->>>>>>> a2529c99
     }
 
     @Test
