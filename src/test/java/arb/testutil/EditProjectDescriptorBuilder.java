package arb.testutil;

import java.util.Set;
import java.util.stream.Collectors;
import java.util.stream.Stream;

import arb.logic.commands.project.EditProjectCommand.EditProjectDescriptor;
import arb.model.project.Deadline;
import arb.model.project.Price;
import arb.model.project.Project;
import arb.model.project.Title;
import arb.model.tag.Tag;

/**
 * A utility class to help with building EditProjectDescriptor objects.
 */
public class EditProjectDescriptorBuilder {

    private EditProjectDescriptor descriptor;

    public EditProjectDescriptorBuilder() {
        descriptor = new EditProjectDescriptor();
    }

    public EditProjectDescriptorBuilder(EditProjectDescriptor descriptor) {
        this.descriptor = new EditProjectDescriptor(descriptor);
    }

    /**
     * Returns an {@code EditProjectDescriptor} with fields containing {@code project}'s details
     */
    public EditProjectDescriptorBuilder(Project project) {
        descriptor = new EditProjectDescriptor();
        descriptor.setTitle(project.getTitle());
        descriptor.setDeadline(project.getDeadline());
<<<<<<< HEAD
        descriptor.setTags(project.getTags());
=======
        descriptor.setPrice(project.getPrice());
>>>>>>> 5612bac4
    }

    /**
     * Sets the {@code Title} of the {@code EditProjectDescriptor} that we are building.
     */
    public EditProjectDescriptorBuilder withTitle(String title) {
        descriptor.setTitle(new Title(title));
        return this;
    }

    /**
     * Sets the {@code Deadline} of the {@code EditProjectDescriptor} that we are building.
     */
    public EditProjectDescriptorBuilder withDeadline(String deadline) {
        descriptor.setDeadline(new Deadline(deadline));
        return this;
    }

    /**
<<<<<<< HEAD
     * Sets the {@code Tags} of the {@code EditProjectDescriptor} that we are building.
     */
    public EditProjectDescriptorBuilder withTags(String... tags) {
        Set<Tag> tagSet = Stream.of(tags).map(Tag::new).collect(Collectors.toSet());
        descriptor.setTags(tagSet);
=======
     * Sets the {@code Price} of the {@code EditProjectDescriptor} that we are building.
     */
    public EditProjectDescriptorBuilder withPrice(String price) {
        descriptor.setPrice(new Price(price));
>>>>>>> 5612bac4
        return this;
    }

    public EditProjectDescriptor build() {
        return descriptor;
    }
}<|MERGE_RESOLUTION|>--- conflicted
+++ resolved
@@ -33,11 +33,8 @@
         descriptor = new EditProjectDescriptor();
         descriptor.setTitle(project.getTitle());
         descriptor.setDeadline(project.getDeadline());
-<<<<<<< HEAD
+        descriptor.setPrice(project.getPrice());
         descriptor.setTags(project.getTags());
-=======
-        descriptor.setPrice(project.getPrice());
->>>>>>> 5612bac4
     }
 
     /**
@@ -57,18 +54,19 @@
     }
 
     /**
-<<<<<<< HEAD
      * Sets the {@code Tags} of the {@code EditProjectDescriptor} that we are building.
      */
     public EditProjectDescriptorBuilder withTags(String... tags) {
         Set<Tag> tagSet = Stream.of(tags).map(Tag::new).collect(Collectors.toSet());
         descriptor.setTags(tagSet);
-=======
+        return this;
+    }
+
+    /**  
      * Sets the {@code Price} of the {@code EditProjectDescriptor} that we are building.
      */
     public EditProjectDescriptorBuilder withPrice(String price) {
         descriptor.setPrice(new Price(price));
->>>>>>> 5612bac4
         return this;
     }
 
