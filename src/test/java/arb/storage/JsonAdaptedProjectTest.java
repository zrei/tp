package arb.storage;

import static arb.storage.JsonAdaptedProject.MISSING_FIELD_MESSAGE_FORMAT;
import static arb.testutil.Assert.assertThrows;
import static arb.testutil.TypicalProjects.PORTRAIT_PROJECT;
import static org.junit.jupiter.api.Assertions.assertEquals;

import java.util.ArrayList;
import java.util.List;
import java.util.stream.Collectors;

import org.junit.jupiter.api.Test;

import arb.commons.exceptions.IllegalValueException;
import arb.model.project.Deadline;
import arb.model.project.Project;
import arb.model.project.Status;
import arb.model.project.Title;
import arb.testutil.ProjectBuilder;

class JsonAdaptedProjectTest {

    private static final String INVALID_TITLE = "S@y";
    private static final String INVALID_DEADLINE = "abed";
    private static final String INVALID_TAG = "#painting";

    private static final String VALID_TITLE = PORTRAIT_PROJECT.getTitle().toString();
    private static final String VALID_DEADLINE = PORTRAIT_PROJECT.getDeadline().toString();
<<<<<<< HEAD
    private static final String VALID_STATUS = Boolean.toString(PORTRAIT_PROJECT.getStatus().getStatus());
    private static final List<JsonAdaptedTag> VALID_TAGS = PORTRAIT_PROJECT.getTags().stream()
            .map(JsonAdaptedTag::new)
            .collect(Collectors.toList());

=======
    private static final String VALID_STATUS = PORTRAIT_PROJECT.getStatus().toString();
    private static final String VALID_PRICE = PORTRAIT_PROJECT.getPrice().toString();
>>>>>>> 5612bac4
    @Test
    public void toModelType_validProjectDetails_returnsProject() throws Exception {
        JsonAdaptedProject project = new JsonAdaptedProject(PORTRAIT_PROJECT);
        assertEquals(PORTRAIT_PROJECT, project.toModelType());
    }

    @Test
    public void toModelType_invalidTitle_throwsIllegalValueException() {
        JsonAdaptedProject project =
<<<<<<< HEAD
                new JsonAdaptedProject(INVALID_TITLE, VALID_DEADLINE, VALID_STATUS, VALID_TAGS);
=======
                new JsonAdaptedProject(INVALID_TITLE, VALID_DEADLINE, VALID_STATUS, VALID_PRICE);
>>>>>>> 5612bac4
        String expectedMessage = Title.MESSAGE_CONSTRAINTS;
        assertThrows(IllegalValueException.class, expectedMessage, project::toModelType);
    }

    @Test
    public void toModelType_nullTitle_throwsIllegalValueException() {
<<<<<<< HEAD
        JsonAdaptedProject project = new JsonAdaptedProject(null, VALID_DEADLINE, VALID_STATUS, VALID_TAGS);
=======
        JsonAdaptedProject project = new JsonAdaptedProject(null, VALID_DEADLINE, VALID_STATUS, VALID_PRICE);
>>>>>>> 5612bac4
        String expectedMessage = String.format(MISSING_FIELD_MESSAGE_FORMAT, Title.class.getSimpleName());
        assertThrows(IllegalValueException.class, expectedMessage, project::toModelType);
    }

    @Test
    public void toModelType_invalidDeadline_throwsIllegalValueException() {
        JsonAdaptedProject project =
<<<<<<< HEAD
                new JsonAdaptedProject(VALID_TITLE, INVALID_DEADLINE, VALID_STATUS, VALID_TAGS);
=======
                new JsonAdaptedProject(VALID_TITLE, INVALID_DEADLINE, VALID_STATUS, VALID_PRICE);
>>>>>>> 5612bac4
        String expectedMessage = Deadline.MESSAGE_CONSTRAINTS;
        assertThrows(IllegalValueException.class, expectedMessage, project::toModelType);
    }

    @Test
    public void toModelType_nullDeadline_returnsProject() throws Exception {
<<<<<<< HEAD
        JsonAdaptedProject project = new JsonAdaptedProject(VALID_TITLE, null, VALID_STATUS, VALID_TAGS);
=======
        JsonAdaptedProject project = new JsonAdaptedProject(VALID_TITLE, null, VALID_STATUS, "2");
>>>>>>> 5612bac4
        Project expectedProject = new ProjectBuilder(PORTRAIT_PROJECT).withDeadline(null).build();
        assertEquals(expectedProject, project.toModelType());
    }

    @Test
    public void toModelType_nullStatus_throwsIllegalValueException() throws Exception {
        JsonAdaptedProject project = new JsonAdaptedProject(VALID_TITLE, VALID_DEADLINE, null, VALID_TAGS);
        String expectedMessage = String.format(MISSING_FIELD_MESSAGE_FORMAT, Status.class.getSimpleName());
        assertThrows(IllegalValueException.class, expectedMessage, project::toModelType);
    }

    @Test
    public void toModelType_invalidTags_throwsIllegalValueException() {
        List<JsonAdaptedTag> invalidTags = new ArrayList<>(VALID_TAGS);
        invalidTags.add(new JsonAdaptedTag(INVALID_TAG));
        JsonAdaptedProject project =
                new JsonAdaptedProject(VALID_TITLE, VALID_DEADLINE, VALID_STATUS, invalidTags);
        assertThrows(IllegalValueException.class, project::toModelType);
    }
}<|MERGE_RESOLUTION|>--- conflicted
+++ resolved
@@ -13,6 +13,7 @@
 
 import arb.commons.exceptions.IllegalValueException;
 import arb.model.project.Deadline;
+import arb.model.project.Price;
 import arb.model.project.Project;
 import arb.model.project.Status;
 import arb.model.project.Title;
@@ -23,19 +24,16 @@
     private static final String INVALID_TITLE = "S@y";
     private static final String INVALID_DEADLINE = "abed";
     private static final String INVALID_TAG = "#painting";
+    private static final String INVALID_PRICE = "abc";
 
     private static final String VALID_TITLE = PORTRAIT_PROJECT.getTitle().toString();
     private static final String VALID_DEADLINE = PORTRAIT_PROJECT.getDeadline().toString();
-<<<<<<< HEAD
+    private static final String VALID_PRICE = PORTRAIT_PROJECT.getPrice().toString();
     private static final String VALID_STATUS = Boolean.toString(PORTRAIT_PROJECT.getStatus().getStatus());
     private static final List<JsonAdaptedTag> VALID_TAGS = PORTRAIT_PROJECT.getTags().stream()
             .map(JsonAdaptedTag::new)
             .collect(Collectors.toList());
 
-=======
-    private static final String VALID_STATUS = PORTRAIT_PROJECT.getStatus().toString();
-    private static final String VALID_PRICE = PORTRAIT_PROJECT.getPrice().toString();
->>>>>>> 5612bac4
     @Test
     public void toModelType_validProjectDetails_returnsProject() throws Exception {
         JsonAdaptedProject project = new JsonAdaptedProject(PORTRAIT_PROJECT);
@@ -45,22 +43,14 @@
     @Test
     public void toModelType_invalidTitle_throwsIllegalValueException() {
         JsonAdaptedProject project =
-<<<<<<< HEAD
-                new JsonAdaptedProject(INVALID_TITLE, VALID_DEADLINE, VALID_STATUS, VALID_TAGS);
-=======
-                new JsonAdaptedProject(INVALID_TITLE, VALID_DEADLINE, VALID_STATUS, VALID_PRICE);
->>>>>>> 5612bac4
+                new JsonAdaptedProject(INVALID_TITLE, VALID_DEADLINE, VALID_STATUS, VALID_PRICE, VALID_TAGS);
         String expectedMessage = Title.MESSAGE_CONSTRAINTS;
         assertThrows(IllegalValueException.class, expectedMessage, project::toModelType);
     }
 
     @Test
     public void toModelType_nullTitle_throwsIllegalValueException() {
-<<<<<<< HEAD
-        JsonAdaptedProject project = new JsonAdaptedProject(null, VALID_DEADLINE, VALID_STATUS, VALID_TAGS);
-=======
-        JsonAdaptedProject project = new JsonAdaptedProject(null, VALID_DEADLINE, VALID_STATUS, VALID_PRICE);
->>>>>>> 5612bac4
+        JsonAdaptedProject project = new JsonAdaptedProject(null, VALID_DEADLINE, VALID_STATUS, VALID_PRICE, VALID_TAGS);
         String expectedMessage = String.format(MISSING_FIELD_MESSAGE_FORMAT, Title.class.getSimpleName());
         assertThrows(IllegalValueException.class, expectedMessage, project::toModelType);
     }
@@ -68,30 +58,36 @@
     @Test
     public void toModelType_invalidDeadline_throwsIllegalValueException() {
         JsonAdaptedProject project =
-<<<<<<< HEAD
-                new JsonAdaptedProject(VALID_TITLE, INVALID_DEADLINE, VALID_STATUS, VALID_TAGS);
-=======
-                new JsonAdaptedProject(VALID_TITLE, INVALID_DEADLINE, VALID_STATUS, VALID_PRICE);
->>>>>>> 5612bac4
+                new JsonAdaptedProject(VALID_TITLE, INVALID_DEADLINE, VALID_STATUS, VALID_PRICE, VALID_TAGS);
         String expectedMessage = Deadline.MESSAGE_CONSTRAINTS;
         assertThrows(IllegalValueException.class, expectedMessage, project::toModelType);
     }
 
     @Test
     public void toModelType_nullDeadline_returnsProject() throws Exception {
-<<<<<<< HEAD
-        JsonAdaptedProject project = new JsonAdaptedProject(VALID_TITLE, null, VALID_STATUS, VALID_TAGS);
-=======
-        JsonAdaptedProject project = new JsonAdaptedProject(VALID_TITLE, null, VALID_STATUS, "2");
->>>>>>> 5612bac4
+        JsonAdaptedProject project = new JsonAdaptedProject(VALID_TITLE, null, VALID_STATUS, VALID_PRICE, VALID_TAGS);
         Project expectedProject = new ProjectBuilder(PORTRAIT_PROJECT).withDeadline(null).build();
         assertEquals(expectedProject, project.toModelType());
     }
 
     @Test
     public void toModelType_nullStatus_throwsIllegalValueException() throws Exception {
-        JsonAdaptedProject project = new JsonAdaptedProject(VALID_TITLE, VALID_DEADLINE, null, VALID_TAGS);
+        JsonAdaptedProject project = new JsonAdaptedProject(VALID_TITLE, VALID_DEADLINE, null, VALID_PRICE, VALID_TAGS);
         String expectedMessage = String.format(MISSING_FIELD_MESSAGE_FORMAT, Status.class.getSimpleName());
+        assertThrows(IllegalValueException.class, expectedMessage, project::toModelType);
+    }
+
+    @Test
+    public void toModelType_invalidPrice_throwsIllegalValueException() throws Exception {
+        JsonAdaptedProject project = new JsonAdaptedProject(VALID_TITLE, VALID_DEADLINE, VALID_STATUS, INVALID_PRICE, VALID_TAGS);
+        String expectedMessage = Price.MESSAGE_CONSTRAINTS;
+        assertThrows(IllegalValueException.class, expectedMessage, project::toModelType);
+    }
+
+    @Test
+    public void toModelType_nullPrice_throwsIllegalValueException() throws Exception {
+        JsonAdaptedProject project = new JsonAdaptedProject(VALID_TITLE, VALID_DEADLINE, VALID_STATUS, null, VALID_TAGS);
+        String expectedMessage = String.format(MISSING_FIELD_MESSAGE_FORMAT, Price.class.getSimpleName());
         assertThrows(IllegalValueException.class, expectedMessage, project::toModelType);
     }
 
@@ -100,7 +96,7 @@
         List<JsonAdaptedTag> invalidTags = new ArrayList<>(VALID_TAGS);
         invalidTags.add(new JsonAdaptedTag(INVALID_TAG));
         JsonAdaptedProject project =
-                new JsonAdaptedProject(VALID_TITLE, VALID_DEADLINE, VALID_STATUS, invalidTags);
+                new JsonAdaptedProject(VALID_TITLE, VALID_DEADLINE, VALID_STATUS, VALID_PRICE, invalidTags);
         assertThrows(IllegalValueException.class, project::toModelType);
     }
 }