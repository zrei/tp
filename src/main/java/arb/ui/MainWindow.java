--- conflicted
+++ resolved
@@ -31,12 +31,8 @@
     private Logic logic;
 
     // Independent Ui parts residing in this Ui container
-<<<<<<< HEAD
-    private PersonListPanel personListPanel;
+    private ClientListPanel clientListPanel;
     private ProjectListPanel projectListPanel;
-=======
-    private ClientListPanel clientListPanel;
->>>>>>> 08865549
     private ResultDisplay resultDisplay;
     private HelpWindow helpWindow;
 
@@ -115,14 +111,9 @@
      * Fills up all the placeholders of this window.
      */
     void fillInnerParts() {
-<<<<<<< HEAD
-        personListPanel = new PersonListPanel(logic.getFilteredPersonList());
+        clientListPanel = new ClientListPanel(logic.getFilteredClientList());
         projectListPanel = new ProjectListPanel(logic.getEmptyFilteredPersonList());
-        //personListPanelPlaceholder.getChildren().add(personListPanel.getRoot());
-=======
-        clientListPanel = new ClientListPanel(logic.getFilteredClientList());
-        clientListPanelPlaceholder.getChildren().add(clientListPanel.getRoot());
->>>>>>> 08865549
+        //clientListPanelPlaceholder.getChildren().add(clientListPanel.getRoot());
 
         resultDisplay = new ResultDisplay();
         resultDisplayPlaceholder.getChildren().add(resultDisplay.getRoot());
@@ -179,13 +170,13 @@
     }
 
     public void swapList() {
-        this.personListPanelPlaceholder.getChildren().clear();
-        this.personListPanelPlaceholder.getChildren().add(projectListPanel.getRoot());
+        this.clientListPanelPlaceholder.getChildren().clear();
+        this.clientListPanelPlaceholder.getChildren().add(projectListPanel.getRoot());
     }
 
     public void swapBackToList() {
-        this.personListPanelPlaceholder.getChildren().clear();
-        this.personListPanelPlaceholder.getChildren().add(personListPanel.getRoot());
+        this.clientListPanelPlaceholder.getChildren().clear();
+        this.clientListPanelPlaceholder.getChildren().add(clientListPanel.getRoot());
     }
 
     /**
