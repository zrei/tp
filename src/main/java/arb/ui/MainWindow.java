--- conflicted
+++ resolved
@@ -14,11 +14,8 @@
 import arb.ui.tag.TagMappingListPanel;
 import javafx.event.ActionEvent;
 import javafx.fxml.FXML;
-<<<<<<< HEAD
 import javafx.scene.Node;
-=======
 import javafx.scene.control.Label;
->>>>>>> 5612bac4
 import javafx.scene.control.MenuItem;
 import javafx.scene.control.TextInputControl;
 import javafx.scene.input.KeyCombination;
@@ -203,29 +200,20 @@
 
     private void showClientList() {
         this.logic.setListType(ListType.CLIENT);
-<<<<<<< HEAD
+        this.listLabel.setText("Client List");
         this.replaceShownList(clientListPanel.getRoot());
-=======
-        this.listLabel.setText("Client List");
-        this.listPanelPlaceholder.getChildren().clear();
-        this.listPanelPlaceholder.getChildren().add(clientListPanel.getRoot());
->>>>>>> 5612bac4
     }
 
     private void showProjectList() {
         this.logic.setListType(ListType.PROJECT);
-<<<<<<< HEAD
+        this.listLabel.setText("Project List");
         this.replaceShownList(projectListPanel.getRoot());
     }
 
     private void showTagList() {
         this.logic.setListType(ListType.TAG);
+        this.listLabel.setText("Tag List");
         this.replaceShownList(tagMappingListPanel.getRoot());
-=======
-        this.listLabel.setText("Project List");
-        this.listPanelPlaceholder.getChildren().clear();
-        this.listPanelPlaceholder.getChildren().add(projectListPanel.getRoot());
->>>>>>> 5612bac4
     }
 
     private void setCurrentlyShownList(ListType listToBeShown) {
