--- conflicted
+++ resolved
@@ -92,13 +92,13 @@
     }
 
     @Override
-<<<<<<< HEAD
     public void resetProjectList() {
         addressBook.setProjects(new ArrayList<Project>());
-=======
+    }
+
+    @Override
     public void resetClientList() {
         addressBook.setClients(new ArrayList<Client>());
->>>>>>> 7b206863
     }
 
     @Override
