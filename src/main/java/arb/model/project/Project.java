--- conflicted
+++ resolved
@@ -109,25 +109,11 @@
         }
 
         Project otherProject = (Project) other;
-<<<<<<< HEAD
 
-        boolean isTitleEqual = otherProject.getTitle().equals(getTitle());
-        boolean isTagsEqual = otherProject.getTags().equals(getTags());
-        boolean isStatusEqual = otherProject.getStatus().equals(getStatus());
-
-        boolean isDeadlineEqual;
-        if (!isDeadlinePresent()) {
-            isDeadlineEqual = otherProject.getDeadline() == null;
-        } else {
-            isDeadlineEqual = getDeadline().equals(otherProject.getDeadline());
-        }
-
-        return isTitleEqual && isStatusEqual && isDeadlineEqual && isTagsEqual;
-=======
         return otherProject.getTitle().equals(getTitle())
                 && otherProject.deadline.equals(deadline)
-                && otherProject.getStatus().equals(getStatus());
->>>>>>> 97cf56ac
+                && otherProject.getStatus().equals(getStatus())
+                && otherProject.getTags().equals(getTags());
     }
 
     @Override
