--- conflicted
+++ resolved
@@ -145,7 +145,6 @@
      */
     void updateFilteredProjectList(Predicate<Project> predicate);
 
-<<<<<<< HEAD
     /** Returns an unmodifiable view of the sorted client list */
     ObservableList<Client> getSortedClientList();
 
@@ -161,7 +160,6 @@
      * Updates the comparator of the sorted project list to filter by the given {@code comparator}.
      */
     void updateSortedProjectList(Comparator<Project> comparator);
-=======
+
     void markProject(Project projectToMark);
->>>>>>> 9583a729
 }