package arb.storage;

import java.util.ArrayList;
import java.util.HashSet;
import java.util.List;
import java.util.Optional;
import java.util.Set;
import java.util.logging.Logger;
import java.util.stream.Collectors;

import com.fasterxml.jackson.annotation.JsonCreator;
import com.fasterxml.jackson.annotation.JsonProperty;

import arb.commons.core.LogsCenter;
import arb.commons.exceptions.IllegalValueException;
import arb.model.project.Deadline;
import arb.model.project.Price;
import arb.model.project.Project;
import arb.model.project.Status;
import arb.model.project.Title;
import arb.model.tag.Tag;

/**
 * Jackson-friendly version of {@link Project}.
 */
public class JsonAdaptedProject {
    public static final String MISSING_FIELD_MESSAGE_FORMAT = "Project's %s field is missing!";

    private static final Logger logger = LogsCenter.getLogger(JsonAdaptedProject.class);

    private final String title;
    private final String deadline;
    private final String status;
    private final List<JsonAdaptedTag> tagged = new ArrayList<>();

    private final String price;

    /**
     * Constructs a {@code JsonAdaptedProject} with the given project details.
     */
    @JsonCreator
<<<<<<< HEAD
    public JsonAdaptedProject(@JsonProperty("title") String title,
            @JsonProperty("deadline") String deadline, @JsonProperty("status") String status,
            @JsonProperty("tagged") List<JsonAdaptedTag> tagged) {
        this.title = title;
        this.deadline = Optional.ofNullable(deadline).orElse(null);
        this.status = status;
        if (tagged != null) {
            this.tagged.addAll(tagged);
        }
=======
    public JsonAdaptedProject(@JsonProperty("title") String title, @JsonProperty("deadline") String deadline,
                              @JsonProperty("status") String status, @JsonProperty("price") String price) {
        this.title = title;
        this.deadline = Optional.ofNullable(deadline).orElse(null);
        this.status = status;
        this.price = Optional.ofNullable(price).orElse(null);
>>>>>>> 5612bac4
    }

    /**
     * Converts a given {@code Project} into this class for Jackson use.
     */
    public JsonAdaptedProject(Project source) {
        logger.info("Logging project: " + source);
        this.title = source.getTitle().fullTitle;
        this.deadline = Optional.ofNullable(source.getDeadline()).map(d -> d.dueDate.toString()).orElse(null);
<<<<<<< HEAD
        this.status = Boolean.toString(source.getStatus().getStatus());
        this.tagged.addAll(source.getTags().stream()
                .map(JsonAdaptedTag::new)
                .collect(Collectors.toList()));
=======
        this.status = source.getStatus().toString();
        this.price = Optional.ofNullable(source.getPrice()).map(pr -> pr.getPrice().toString()).orElse(null);
>>>>>>> 5612bac4
    }

    /**
     * Converts this Jackson-friendly adapted project object into the model's {@code Project} object.
     *
     * @throws IllegalValueException if there were any data constraints violated in the adapted project.
     */
    public Project toModelType() throws IllegalValueException {
        final List<Tag> projectTags = new ArrayList<>();
        for (JsonAdaptedTag tag : tagged) {
            projectTags.add(tag.toModelType());
        }

        if (title == null) {
            throw new IllegalValueException(String.format(MISSING_FIELD_MESSAGE_FORMAT, Title.class.getSimpleName()));
        }
        if (!Title.isValidTitle(title)) {
            throw new IllegalValueException(Title.MESSAGE_CONSTRAINTS);
        }
        final Title modelTitle = new Title(title);

        if (deadline != null && !Deadline.isValidDeadline(deadline)) {
            throw new IllegalValueException((Deadline.MESSAGE_CONSTRAINTS));
        }
        final Deadline modelDeadline = Optional.ofNullable(deadline).map(d -> new Deadline(d)).orElse(null);

<<<<<<< HEAD
        final Set<Tag> modelTags = new HashSet<>(projectTags);
        Project project = new Project(modelTitle, modelDeadline, modelTags);
=======
        if (price != null && !Price.isValidPrice(price)) {
            throw new IllegalValueException((Price.MESSAGE_CONSTRAINTS));
        }
        final Price modelPrice = Optional.ofNullable(price).map(pr -> new Price(pr)).orElse(null);

        Project project = new Project(modelTitle, modelDeadline, modelPrice);
>>>>>>> 5612bac4

        if (status == null) {
            throw new IllegalValueException(String.format(MISSING_FIELD_MESSAGE_FORMAT, Status.class.getSimpleName()));
        }
        if (Boolean.parseBoolean(status)) {
            project.markAsDone();
        }

        return project;
    }

}<|MERGE_RESOLUTION|>--- conflicted
+++ resolved
@@ -31,32 +31,26 @@
     private final String title;
     private final String deadline;
     private final String status;
+    private final String price;
+
     private final List<JsonAdaptedTag> tagged = new ArrayList<>();
-
-    private final String price;
 
     /**
      * Constructs a {@code JsonAdaptedProject} with the given project details.
      */
     @JsonCreator
-<<<<<<< HEAD
     public JsonAdaptedProject(@JsonProperty("title") String title,
-            @JsonProperty("deadline") String deadline, @JsonProperty("status") String status,
+            @JsonProperty("deadline") String deadline,
+            @JsonProperty("status") String status,
+            @JsonProperty("price") String price,
             @JsonProperty("tagged") List<JsonAdaptedTag> tagged) {
         this.title = title;
         this.deadline = Optional.ofNullable(deadline).orElse(null);
+        this.price = Optional.ofNullable(price).orElse(null);
         this.status = status;
         if (tagged != null) {
             this.tagged.addAll(tagged);
         }
-=======
-    public JsonAdaptedProject(@JsonProperty("title") String title, @JsonProperty("deadline") String deadline,
-                              @JsonProperty("status") String status, @JsonProperty("price") String price) {
-        this.title = title;
-        this.deadline = Optional.ofNullable(deadline).orElse(null);
-        this.status = status;
-        this.price = Optional.ofNullable(price).orElse(null);
->>>>>>> 5612bac4
     }
 
     /**
@@ -66,15 +60,11 @@
         logger.info("Logging project: " + source);
         this.title = source.getTitle().fullTitle;
         this.deadline = Optional.ofNullable(source.getDeadline()).map(d -> d.dueDate.toString()).orElse(null);
-<<<<<<< HEAD
         this.status = Boolean.toString(source.getStatus().getStatus());
+        this.price = Optional.ofNullable(source.getPrice()).map(pr -> pr.getPrice().toString()).orElse(null);
         this.tagged.addAll(source.getTags().stream()
                 .map(JsonAdaptedTag::new)
                 .collect(Collectors.toList()));
-=======
-        this.status = source.getStatus().toString();
-        this.price = Optional.ofNullable(source.getPrice()).map(pr -> pr.getPrice().toString()).orElse(null);
->>>>>>> 5612bac4
     }
 
     /**
@@ -101,17 +91,14 @@
         }
         final Deadline modelDeadline = Optional.ofNullable(deadline).map(d -> new Deadline(d)).orElse(null);
 
-<<<<<<< HEAD
-        final Set<Tag> modelTags = new HashSet<>(projectTags);
-        Project project = new Project(modelTitle, modelDeadline, modelTags);
-=======
         if (price != null && !Price.isValidPrice(price)) {
             throw new IllegalValueException((Price.MESSAGE_CONSTRAINTS));
         }
         final Price modelPrice = Optional.ofNullable(price).map(pr -> new Price(pr)).orElse(null);
 
-        Project project = new Project(modelTitle, modelDeadline, modelPrice);
->>>>>>> 5612bac4
+        final Set<Tag> modelTags = new HashSet<>(projectTags);
+
+        Project project = new Project(modelTitle, modelDeadline, modelPrice, modelTags);
 
         if (status == null) {
             throw new IllegalValueException(String.format(MISSING_FIELD_MESSAGE_FORMAT, Status.class.getSimpleName()));
