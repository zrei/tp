package arb.logic.parser.project;

import static arb.commons.core.Messages.MESSAGE_INVALID_COMMAND_FORMAT;
import static arb.logic.parser.CliSyntax.PREFIX_DEADLINE;
import static arb.logic.parser.CliSyntax.PREFIX_NAME;
<<<<<<< HEAD
import static arb.logic.parser.CliSyntax.PREFIX_TAG;
=======
import static arb.logic.parser.CliSyntax.PREFIX_PRICE;
>>>>>>> 5612bac4
import static java.util.Objects.requireNonNull;

import java.util.Collection;
import java.util.Collections;
import java.util.Optional;
import java.util.Set;

import arb.commons.core.index.Index;
import arb.logic.commands.project.EditProjectCommand;
import arb.logic.commands.project.EditProjectCommand.EditProjectDescriptor;
import arb.logic.parser.ArgumentMultimap;
import arb.logic.parser.ArgumentTokenizer;
import arb.logic.parser.Parser;
import arb.logic.parser.ParserUtil;
import arb.logic.parser.exceptions.ParseException;
import arb.model.tag.Tag;


/**
 * Parses input arguments and creates a new EditProjectCommand object
 */
public class EditProjectCommandParser implements Parser<EditProjectCommand> {
    /**
     * Parses the given {@code String} of arguments in the context of the EditProjectCommand
     * and returns an EditProjectCommand object for execution.
     * @throws ParseException if the user input does not conform the expected format
     */
    public EditProjectCommand parse(String args) throws ParseException {
        requireNonNull(args);
        ArgumentMultimap argumentMultimap =
<<<<<<< HEAD
                ArgumentTokenizer.tokenize(args, PREFIX_NAME, PREFIX_DEADLINE, PREFIX_TAG);

=======
                ArgumentTokenizer.tokenize(args, PREFIX_NAME, PREFIX_DEADLINE, PREFIX_PRICE);
>>>>>>> 5612bac4
        Index index;

        try {
            index = ParserUtil.parseIndex(argumentMultimap.getPreamble());
        } catch (ParseException pe) {
            throw new ParseException(
                    String.format(MESSAGE_INVALID_COMMAND_FORMAT, EditProjectCommand.MESSAGE_USAGE), pe);
        }

        EditProjectDescriptor editProjectDescriptor = new EditProjectDescriptor();
        if (argumentMultimap.getValue(PREFIX_NAME).isPresent()) {
            editProjectDescriptor.setTitle(ParserUtil.parseTitle(argumentMultimap.getValue(PREFIX_NAME).get()));
        }
        if (argumentMultimap.getValue(PREFIX_DEADLINE).isPresent()) {
            editProjectDescriptor.setDeadline(ParserUtil.parseDeadline(argumentMultimap.getValue(PREFIX_DEADLINE)
                                                                                        .get()));
        }
<<<<<<< HEAD
        parseTagsForEdit(argumentMultimap.getAllValues(PREFIX_TAG)).ifPresent(editProjectDescriptor::setTags);

=======
        if (argumentMultimap.getValue(PREFIX_PRICE).isPresent()) {
            editProjectDescriptor.setPrice(ParserUtil.parsePrice(argumentMultimap.getValue(PREFIX_PRICE)
                    .get()));
        }
>>>>>>> 5612bac4
        if (!editProjectDescriptor.isAnyFieldEdited()) {
            throw new ParseException(EditProjectCommand.MESSAGE_NOT_EDITED);
        }
        return new EditProjectCommand(index, editProjectDescriptor);
    }

    /**
     * Parses {@code Collection<String> tags} into a {@code Set<Tag>} if {@code tags} is non-empty.
     * If {@code tags} contain only one element which is an empty string, it will be parsed into a
     * {@code Set<Tag>} containing zero tags.
     */
    private Optional<Set<Tag>> parseTagsForEdit(Collection<String> tags) throws ParseException {
        assert tags != null;

        if (tags.isEmpty()) {
            return Optional.empty();
        }
        Collection<String> tagSet = tags.size() == 1 && tags.contains("") ? Collections.emptySet() : tags;
        return Optional.of(ParserUtil.parseTags(tagSet));
    }
}<|MERGE_RESOLUTION|>--- conflicted
+++ resolved
@@ -3,11 +3,8 @@
 import static arb.commons.core.Messages.MESSAGE_INVALID_COMMAND_FORMAT;
 import static arb.logic.parser.CliSyntax.PREFIX_DEADLINE;
 import static arb.logic.parser.CliSyntax.PREFIX_NAME;
-<<<<<<< HEAD
+import static arb.logic.parser.CliSyntax.PREFIX_PRICE;
 import static arb.logic.parser.CliSyntax.PREFIX_TAG;
-=======
-import static arb.logic.parser.CliSyntax.PREFIX_PRICE;
->>>>>>> 5612bac4
 import static java.util.Objects.requireNonNull;
 
 import java.util.Collection;
@@ -38,12 +35,8 @@
     public EditProjectCommand parse(String args) throws ParseException {
         requireNonNull(args);
         ArgumentMultimap argumentMultimap =
-<<<<<<< HEAD
-                ArgumentTokenizer.tokenize(args, PREFIX_NAME, PREFIX_DEADLINE, PREFIX_TAG);
+                ArgumentTokenizer.tokenize(args, PREFIX_NAME, PREFIX_DEADLINE, PREFIX_PRICE, PREFIX_TAG);
 
-=======
-                ArgumentTokenizer.tokenize(args, PREFIX_NAME, PREFIX_DEADLINE, PREFIX_PRICE);
->>>>>>> 5612bac4
         Index index;
 
         try {
@@ -61,18 +54,17 @@
             editProjectDescriptor.setDeadline(ParserUtil.parseDeadline(argumentMultimap.getValue(PREFIX_DEADLINE)
                                                                                         .get()));
         }
-<<<<<<< HEAD
-        parseTagsForEdit(argumentMultimap.getAllValues(PREFIX_TAG)).ifPresent(editProjectDescriptor::setTags);
-
-=======
         if (argumentMultimap.getValue(PREFIX_PRICE).isPresent()) {
             editProjectDescriptor.setPrice(ParserUtil.parsePrice(argumentMultimap.getValue(PREFIX_PRICE)
                     .get()));
         }
->>>>>>> 5612bac4
+
+        parseTagsForEdit(argumentMultimap.getAllValues(PREFIX_TAG)).ifPresent(editProjectDescriptor::setTags);
+
         if (!editProjectDescriptor.isAnyFieldEdited()) {
             throw new ParseException(EditProjectCommand.MESSAGE_NOT_EDITED);
         }
+
         return new EditProjectCommand(index, editProjectDescriptor);
     }
 
