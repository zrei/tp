--- conflicted
+++ resolved
@@ -18,14 +18,10 @@
 import arb.logic.commands.client.SortClientCommand;
 import arb.logic.commands.project.AddProjectCommand;
 import arb.logic.commands.project.ClearProjectCommand;
-<<<<<<< HEAD
+import arb.logic.commands.project.DeleteProjectCommand;
 import arb.logic.commands.project.EditProjectCommand;
 import arb.logic.commands.project.FindProjectCommand;
 import arb.logic.commands.project.ListProjectCommand;
-=======
-import arb.logic.commands.project.DeleteProjectCommand;
-import arb.logic.commands.project.EditProjectCommand;
->>>>>>> a2529c99
 import arb.logic.commands.project.MarkProjectCommand;
 import arb.logic.commands.project.SortProjectCommand;
 import arb.logic.parser.client.AddClientCommandParser;
@@ -34,13 +30,9 @@
 import arb.logic.parser.client.FindClientCommandParser;
 import arb.logic.parser.exceptions.ParseException;
 import arb.logic.parser.project.AddProjectCommandParser;
-<<<<<<< HEAD
+import arb.logic.parser.project.DeleteProjectCommandParser;
 import arb.logic.parser.project.EditProjectCommandParser;
 import arb.logic.parser.project.FindProjectCommandParser;
-=======
-import arb.logic.parser.project.DeleteProjectCommandParser;
-import arb.logic.parser.project.EditProjectCommandParser;
->>>>>>> a2529c99
 import arb.logic.parser.project.MarkProjectCommandParser;
 import arb.logic.parser.project.SortProjectCommandParser;
 
@@ -107,16 +99,14 @@
         case ListClientCommand.COMMAND_WORD:
             return new ListClientCommand();
 
-<<<<<<< HEAD
         case ListProjectCommand.COMMAND_WORD:
             return new ListProjectCommand();
-=======
+
         case SortClientCommand.COMMAND_WORD:
             return new SortClientCommand();
 
         case SortProjectCommand.COMMAND_WORD:
             return new SortProjectCommandParser().parse(arguments);
->>>>>>> a2529c99
 
         case ExitCommand.COMMAND_WORD:
             return new ExitCommand();
