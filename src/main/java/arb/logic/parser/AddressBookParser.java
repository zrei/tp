package arb.logic.parser;

import static arb.commons.core.Messages.MESSAGE_INVALID_COMMAND_FORMAT;
import static arb.commons.core.Messages.MESSAGE_UNKNOWN_COMMAND;

import java.util.regex.Matcher;
import java.util.regex.Pattern;

import arb.logic.commands.Command;
import arb.logic.commands.ExitCommand;
import arb.logic.commands.HelpCommand;
import arb.logic.commands.client.AddClientCommand;
import arb.logic.commands.client.ClearClientCommand;
import arb.logic.commands.client.DeleteClientCommand;
import arb.logic.commands.client.EditClientCommand;
import arb.logic.commands.client.FindClientCommand;
import arb.logic.commands.client.ListClientCommand;
import arb.logic.commands.client.SortClientCommand;
import arb.logic.commands.project.AddProjectCommand;
import arb.logic.commands.project.ClearProjectCommand;
import arb.logic.commands.project.DeleteProjectCommand;
import arb.logic.commands.project.EditProjectCommand;
import arb.logic.commands.project.FindProjectCommand;
import arb.logic.commands.project.ListProjectCommand;
import arb.logic.commands.project.MarkProjectCommand;
import arb.logic.commands.project.SortProjectCommand;
import arb.logic.commands.project.UnmarkProjectCommand;
import arb.logic.commands.tag.ListTagCommand;
import arb.logic.parser.client.AddClientCommandParser;
import arb.logic.parser.client.DeleteClientCommandParser;
import arb.logic.parser.client.EditClientCommandParser;
import arb.logic.parser.client.FindClientCommandParser;
import arb.logic.parser.exceptions.ParseException;
import arb.logic.parser.project.AddProjectCommandParser;
import arb.logic.parser.project.DeleteProjectCommandParser;
import arb.logic.parser.project.EditProjectCommandParser;
import arb.logic.parser.project.FindProjectCommandParser;
import arb.logic.parser.project.MarkProjectCommandParser;
import arb.logic.parser.project.SortProjectCommandParser;
import arb.logic.parser.project.UnmarkProjectCommandParser;

/**
 * Parses user input.
 */
public class AddressBookParser {

    /**
     * Used for initial separation of command word and args.
     */
    private static final Pattern BASIC_COMMAND_FORMAT = Pattern.compile("(?<commandWord>\\S+)(?<arguments>.*)");

    /**
     * Parses user input into command for execution.
     *
     * @param userInput full user input string
     * @return the command based on the user input
     * @throws ParseException if the user input does not conform the expected format
     */
    public Command parseCommand(String userInput) throws ParseException {
        final Matcher matcher = BASIC_COMMAND_FORMAT.matcher(userInput.trim());
        if (!matcher.matches()) {
            throw new ParseException(String.format(MESSAGE_INVALID_COMMAND_FORMAT, HelpCommand.MESSAGE_USAGE));
        }

        final String commandWord = matcher.group("commandWord");
        final String arguments = matcher.group("arguments");

        if (AddClientCommand.isCommandWord(commandWord)) {
            return new AddClientCommandParser().parse(arguments);
        } else if (AddProjectCommand.isCommandWord(commandWord)) {
            return new AddProjectCommandParser().parse(arguments);
        } else if (MarkProjectCommand.isCommandWord(commandWord)) {
            return new MarkProjectCommandParser().parse(arguments);
        } else if (UnmarkProjectCommand.isCommandWord(commandWord)) {
            return new UnmarkProjectCommandParser().parse(arguments);
        } else if (EditClientCommand.isCommandWord(commandWord)) {
            return new EditClientCommandParser().parse(arguments);
        } else if (EditProjectCommand.isCommandWord(commandWord)) {
            return new EditProjectCommandParser().parse(arguments);
        } else if (DeleteClientCommand.isCommandWord(commandWord)) {
            return new DeleteClientCommandParser().parse(arguments);
        } else if (DeleteProjectCommand.isCommandWord(commandWord)) {
            return new DeleteProjectCommandParser().parse(arguments);
        } else if (ClearClientCommand.isCommandWord(commandWord)) {
            return new ClearClientCommand();
        } else if (ClearProjectCommand.isCommandWord(commandWord)) {
            return new ClearProjectCommand();
        } else if (FindClientCommand.isCommandWord(commandWord)) {
            return new FindClientCommandParser().parse(arguments);
        } else if (FindProjectCommand.isCommandWord(commandWord)) {
            return new FindProjectCommandParser().parse(arguments);
        } else if (ListClientCommand.isCommandWord(commandWord)) {
            return new ListClientCommand();
        } else if (ListProjectCommand.isCommandWord(commandWord)) {
            return new ListProjectCommand();
<<<<<<< HEAD

        case ListTagCommand.COMMAND_WORD:
            return new ListTagCommand();

        case SortClientCommand.COMMAND_WORD:
=======
        } else if (SortClientCommand.isCommandWord(commandWord)) {
>>>>>>> 97cf56ac
            return new SortClientCommand();
        } else if (SortProjectCommand.isCommandWord(commandWord)) {
            return new SortProjectCommandParser().parse(arguments);
        } else if (ExitCommand.isCommandWord(commandWord)) {
            return new ExitCommand();
        } else if (HelpCommand.isCommandWord(commandWord)) {
            return new HelpCommand();
        } else {
            throw new ParseException(MESSAGE_UNKNOWN_COMMAND);
        }
    }

}<|MERGE_RESOLUTION|>--- conflicted
+++ resolved
@@ -93,15 +93,9 @@
             return new ListClientCommand();
         } else if (ListProjectCommand.isCommandWord(commandWord)) {
             return new ListProjectCommand();
-<<<<<<< HEAD
-
-        case ListTagCommand.COMMAND_WORD:
+        } else if (ListTagCommand.isCommandWord(commandWord)) {
             return new ListTagCommand();
-
-        case SortClientCommand.COMMAND_WORD:
-=======
         } else if (SortClientCommand.isCommandWord(commandWord)) {
->>>>>>> 97cf56ac
             return new SortClientCommand();
         } else if (SortProjectCommand.isCommandWord(commandWord)) {
             return new SortProjectCommandParser().parse(arguments);
