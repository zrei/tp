package arb.logic.parser;

import static arb.commons.core.Messages.MESSAGE_INVALID_COMMAND_FORMAT;
import static arb.commons.core.Messages.MESSAGE_UNKNOWN_COMMAND;

import java.util.Set;
import java.util.regex.Matcher;
import java.util.regex.Pattern;

import arb.logic.commands.Command;
import arb.logic.commands.ExitCommand;
import arb.logic.commands.HelpCommand;
import arb.logic.commands.client.AddClientCommand;
import arb.logic.commands.client.ClearClientCommand;
import arb.logic.commands.client.DeleteClientCommand;
import arb.logic.commands.client.EditClientCommand;
import arb.logic.commands.client.FindClientCommand;
import arb.logic.commands.client.ListClientCommand;
import arb.logic.commands.client.SortClientCommand;
import arb.logic.commands.project.AddProjectCommand;
import arb.logic.commands.project.ClearProjectCommand;
import arb.logic.commands.project.DeleteProjectCommand;
import arb.logic.commands.project.EditProjectCommand;
import arb.logic.commands.project.FindProjectCommand;
import arb.logic.commands.project.ListProjectCommand;
import arb.logic.commands.project.MarkProjectCommand;
import arb.logic.commands.project.SortProjectCommand;
import arb.logic.commands.project.UnmarkProjectCommand;
import arb.logic.commands.tag.ListTagCommand;
import arb.logic.parser.client.AddClientCommandParser;
import arb.logic.parser.client.DeleteClientCommandParser;
import arb.logic.parser.client.EditClientCommandParser;
import arb.logic.parser.client.FindClientCommandParser;
import arb.logic.parser.exceptions.ParseException;
import arb.logic.parser.project.AddProjectCommandParser;
import arb.logic.parser.project.DeleteProjectCommandParser;
import arb.logic.parser.project.EditProjectCommandParser;
import arb.logic.parser.project.FindProjectCommandParser;
import arb.logic.parser.project.LinkProjectToClientCommandParser;
import arb.logic.parser.project.MarkProjectCommandParser;
import arb.logic.parser.project.SortProjectCommandParser;
import arb.logic.parser.project.UnmarkProjectCommandParser;

/**
 * Parses user input.
 */
public class AddressBookParser {

    /**
     * Used for initial separation of command word and args.
     */
    private static final Pattern BASIC_COMMAND_FORMAT = Pattern.compile("(?<commandWord>\\S+)(?<arguments>.*)");

    /**
     * Parses user input into command for execution.
     *
     * @param userInput full user input string
     * @return the command based on the user input
     * @throws ParseException if the user input does not conform to the expected format
     */
    public Command parseCommand(String userInput) throws ParseException {
        final Matcher matcher = BASIC_COMMAND_FORMAT.matcher(userInput.trim());
        if (!matcher.matches()) {
            throw new ParseException(String.format(MESSAGE_INVALID_COMMAND_FORMAT, HelpCommand.MESSAGE_USAGE));
        }

        final String commandWord = matcher.group("commandWord").toLowerCase();
        final String arguments = matcher.group("arguments");

        if (isCommandWord(AddClientCommand.getCommandWords(), commandWord)) {
            return new AddClientCommandParser().parse(arguments);
        } else if (isCommandWord(AddProjectCommand.getCommandWords(), commandWord)) {
            return new AddProjectCommandParser().parse(arguments);
        } else if (isCommandWord(MarkProjectCommand.getCommandWords(), commandWord)) {
            return new MarkProjectCommandParser().parse(arguments);
        } else if (isCommandWord(UnmarkProjectCommand.getCommandWords(), commandWord)) {
            return new UnmarkProjectCommandParser().parse(arguments);
        } else if (isCommandWord(EditClientCommand.getCommandWords(), commandWord)) {
            return new EditClientCommandParser().parse(arguments);
        } else if (isCommandWord(EditProjectCommand.getCommandWords(), commandWord)) {
            return new EditProjectCommandParser().parse(arguments);
        } else if (isCommandWord(DeleteClientCommand.getCommandWords(), commandWord)) {
            return new DeleteClientCommandParser().parse(arguments);
        } else if (isCommandWord(DeleteProjectCommand.getCommandWords(), commandWord)) {
            return new DeleteProjectCommandParser().parse(arguments);
        } else if (isCommandWord(ClearClientCommand.getCommandWords(), commandWord)) {
            return new ClearClientCommand();
        } else if (isCommandWord(ClearProjectCommand.getCommandWords(), commandWord)) {
            return new ClearProjectCommand();
        } else if (isCommandWord(FindClientCommand.getCommandWords(), commandWord)) {
            return new FindClientCommandParser().parse(arguments);
        } else if (isCommandWord(FindProjectCommand.getCommandWords(), commandWord)) {
            return new FindProjectCommandParser().parse(arguments);
        } else if (isCommandWord(ListClientCommand.getCommandWords(), commandWord)) {
            return new ListClientCommand();
        } else if (isCommandWord(ListProjectCommand.getCommandWords(), commandWord)) {
            return new ListProjectCommand();
        } else if (isCommandWord(ListTagCommand.getCommandWords(), commandWord)) {
            return new ListTagCommand();
        } else if (isCommandWord(SortClientCommand.getCommandWords(), commandWord)) {
            return new SortClientCommand();
        } else if (isCommandWord(SortProjectCommand.getCommandWords(), commandWord)) {
            return new SortProjectCommandParser().parse(arguments);
        } else if (isCommandWord(ExitCommand.getCommandWords(), commandWord)) {
            return new ExitCommand();
        } else if (isCommandWord(HelpCommand.getCommandWords(), commandWord)) {
            return new HelpCommand();
        } else {
            throw new ParseException(MESSAGE_UNKNOWN_COMMAND);
        }
    }

<<<<<<< HEAD
    /**
     * Parses user input into an index for a {@code LinkProjectToClientCommand}.
     *
     * @param userInput full user input string
     * @return LinkProjectToClientCommand based on the inputted index
     * @throws ParseException if the user input does not conform to the expected format
     */
    public Command parseIndex(String userInput) throws ParseException {
        return new LinkProjectToClientCommandParser().parse(userInput);
=======
    public static boolean isCommandWord(Set<String> commandWords, String commandWord) {
        return commandWords.contains(commandWord);
>>>>>>> 4d43cad8
    }
}<|MERGE_RESOLUTION|>--- conflicted
+++ resolved
@@ -110,7 +110,6 @@
         }
     }
 
-<<<<<<< HEAD
     /**
      * Parses user input into an index for a {@code LinkProjectToClientCommand}.
      *
@@ -120,9 +119,9 @@
      */
     public Command parseIndex(String userInput) throws ParseException {
         return new LinkProjectToClientCommandParser().parse(userInput);
-=======
+    }
+
     public static boolean isCommandWord(Set<String> commandWords, String commandWord) {
         return commandWords.contains(commandWord);
->>>>>>> 4d43cad8
     }
 }