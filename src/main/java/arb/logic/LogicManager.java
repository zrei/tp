--- conflicted
+++ resolved
@@ -61,18 +61,13 @@
     }
 
     @Override
-<<<<<<< HEAD
-    public ObservableList<Person> getFilteredPersonList() {
-        return model.getFilteredPersonList();
+    public ObservableList<Client> getFilteredClientList() {
+        return model.getFilteredClientList();
     }    
     
     @Override
     public ObservableList<ProjectStub> getEmptyFilteredPersonList() {
         return model.getEmptyFilteredPersonList();
-=======
-    public ObservableList<Client> getFilteredClientList() {
-        return model.getFilteredClientList();
->>>>>>> 08865549
     }
 
     @Override
